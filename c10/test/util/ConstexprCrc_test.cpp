--- conflicted
+++ resolved
@@ -3,16 +3,6 @@
 using c10::util::crc64;
 using c10::util::crc64_t;
 
-<<<<<<< HEAD
-=======
-namespace {
-template <size_t N>
-constexpr crc64_t crc64(const char (&input)[N]) {
-  return c10::util::crc64(input, N - 1);
-}
-} // namespace
-
->>>>>>> 6eccba27
 // generic tests
 static_assert(
     crc64("MyTestString") == crc64("MyTestString"),
