#include <torch/csrc/autograd/engine.h>

#include <torch/csrc/autograd/autograd.h>
#include <torch/csrc/autograd/function.h>
#include <torch/csrc/autograd/functions/basic_ops.h>
#include <torch/csrc/autograd/grad_mode.h>
#include <torch/csrc/autograd/anomaly_mode.h>
#include <torch/csrc/autograd/variable.h>
#include <torch/csrc/utils/memory.h>

#include <ATen/DeviceGuard.h>
#include <ATen/ExpandUtils.h>
#include <ATen/Parallel.h>
#include <c10/util/Exception.h>
#include <c10/core/Stream.h>
#include <c10/core/Event.h>
#include <c10/core/DeviceGuard.h>
#include <c10/util/Optional.h>
#include <c10/core/StreamGuard.h>

#include <atomic>
#include <chrono>
#include <condition_variable>
#include <cstdint>
#include <functional>
#include <iostream>
#include <memory>
#include <mutex>
#include <set>
#include <string>
#include <thread>
#include <unordered_set>
#include <typeinfo>
#include <sstream>
#include <queue>
#include <TH/TH.h>

namespace torch { namespace autograd {

namespace {
// NOLINTNEXTLINE(cppcoreguidelines-avoid-non-const-global-variables)
static bool in_bad_autograd_fork =
    false; // True for children forked after engine's thread pool init

// Called in the forked child if engine's thread pool has already been
// initialized
static void forked_autograd_child() { in_bad_autograd_fork = true; }

// Should be called before unsafe for forks (thread pool) calls
static void track_bad_autograd_forks() {
#ifndef WIN32
  static std::once_flag flag;
  std::call_once(
      flag, [&] { pthread_atfork(nullptr, nullptr, forked_autograd_child); });
#endif
}
}

// Threads spawned by the engine are assigned a 'worker_device' specifying
// what device they process work for. This variable is initialized at:
// 1. thread creation time for CUDA, XLA device threads, as they are
//    spinning threads waiting for works on their device.
// 2. before the graph task execution for CPU threads, as for each
//    backward call we use the caller thread to drive engine execution.
// This is used when handling reentrant backwards calls;
// See Note [Reentrant backwards]
// NOLINTNEXTLINE(cppcoreguidelines-avoid-non-const-global-variables)
static thread_local int worker_device = NO_DEVICE;

// This variable is true if ALL invocations in the stack of re-entrant engine
// invocations are imperative backwards. This special variable is needed for the
// gradient checkpointing feature only.
// NOLINTNEXTLINE(cppcoreguidelines-avoid-non-const-global-variables)
static thread_local bool checkpoint_valid = true;

// Number of nested reentrant backwards calls currently on this thread
// NOLINTNEXTLINE(cppcoreguidelines-avoid-non-const-global-variables)
static thread_local int current_depth = 0;

// For all device threads (i.e. CUDA, XLA), total_depth represents the total nested
//   reentrant backwards depths over all device threads.
// For CPU devices, it is the total depth associated with the original backward call.
// NOLINTNEXTLINE(cppcoreguidelines-avoid-non-const-global-variables)
static thread_local int total_depth = 0;

// The current GraphTask being executed by this thread. This helps
// queue_callback() to find the target GraphTask to append final callbacks.
// NOLINTNEXTLINE(cppcoreguidelines-avoid-non-const-global-variables)
static thread_local std::shared_ptr<GraphTask> current_graph_task = nullptr;

// Every autograd worker thread is associated with a ready queue, which specifies
// the stream of work of this thread to do. This shared_ptr is a thread_local
// pointer to each thread's ready_queue, and it should be initialized via the
// Engine::init_local_ready_queue() call in each corresponding thread before execution.
//
// The CUDA, XLA threads are shared among all invocations of backwards via
// device_ready_queues_, while CPU threads are dedicated to processing CPU work for
// the backward they invoked. So any given graph task maintains its own cpu_ready_queue_
// where you should send work for it to be done
//
// For reentrant backward calls, if we spawn new thread from the current thread
// because we reached the maximum depth, the new thread will just reuse the same
// ReadyQueue with the parent thread for performance improvement.
// see Note [Reentrant backwards] for more details.
// NOLINTNEXTLINE(cppcoreguidelines-avoid-non-const-global-variables)
static thread_local std::shared_ptr<ReadyQueue> local_ready_queue = nullptr;

// Note [Reentrant backwards]
// ~~~~~~~~~~~~~~~~~~~~~~~~~~
// To understand the reentrant backwards problem, we have to notice two
// aspects of how the autograd engine is implemented today:
//
//  1. When you call Engine::execute(), you want to block until
//  differentiation finishes so that you can get the final result variables
//  of the backwards pass.
//
//  2. The engine operates by having a single worker thread per work queue,
//  and every work queue is pinned to a specific device where the
//  operation is executed.
//
// The problem is, suppose that you call backward() inside of a worker
// thread.  By property (1), we're supposed to block until the nested task
// finishes.  However, by property (2), this worker thread is on the
// hook for processing the tasks assigned to it; we better not block,
// because then all of our backward executions (including the one we
// just started) will deadlock!
//
// We maintain a pool of threads waiting for work to do
// When a reentrant backwards call occurs, the current thread blocks
// and a thread from the pool is woken up to complete the blocking tasks and an
// any other tasks that would have been assigned to that worker. If there are no
// threads available, a new thread is spawned. The new thread will continue
// processing tasks from the same ReadyQueue as the parent worker
//
// When the GraphTask is finished, the parent worker thread that is waiting on
// the task is notified and the current thread returns to the pool.

// Note [Streaming backwards]
// ~~~~~~~~~~~~~~~~~~~~~~~~~~
// On CUDA devices the autograd engine's device operations are run on the
// same stream that ran them in forward. This requires automatically
// syncing the streams so that function A finishes producing its
// output before function B consumes it.
//
// This synchronization occurs when outputs are placed into input buffers.
// The functions corresponding to input buffer positions have metadata
// recording their streams from forward, and during backward this
// data is used to sync the producer's stream with the consumer's.
//
// When a CUDA function is run either all its inputs were accumulated on the
// stream used to run the function OR the inputs are on different devices
// and the function is responsible for properly acquiring them.
//
// Historically, the autograd engine ran all CUDA operations on their
// device's DEFAULT stream. This meant that syncing (implicitly or
// explicitly) with the default streams was required before and after
// calling backward(). It also meant, however, that syncing with
// the default streams after backward() was sufficient to ensure
// that backward() had finished running. To preserve this historic
// behavior the engine records "leaf streams," the streams of the
// leaf variables, and syncs them with their device's default stream
// at the end of backward. All other streams are already synchronized
// to happen before at least one leaf stream (per the above), so syncing
// the leaf streams with the default streams is sufficient to implement
// the historic behavior.

int NodeTask::getReentrantDepth() const {
  std::shared_ptr<GraphTask> graph_task = base_.lock();
  if (graph_task) {
    return graph_task->reentrant_depth_;
  } else {
    // The graph task is no longer valid indicating an error. As a result, we
    // try to move this to the front of the queue to ensure the autograd
    // engine threads pick up this error soon.
    return std::numeric_limits<int>::max();
  }
}

CheckpointValidGuard::CheckpointValidGuard(const std::shared_ptr<const GraphTask>& graph_task) {
  prev_checkpoint_valid_state = checkpoint_valid;
  checkpoint_valid = graph_task->can_checkpoint() && prev_checkpoint_valid_state;
}

CheckpointValidGuard::~CheckpointValidGuard() {
  checkpoint_valid = prev_checkpoint_valid_state;
}

auto ReadyQueue::push(NodeTask item, bool incrementOutstandingTasks) -> void {
  {
    // Lock mutex for writing to heap_
    std::lock_guard<std::mutex> lock(mutex_);
    if (incrementOutstandingTasks) {
      std::shared_ptr<GraphTask> graph_task = item.base_.lock();
      TORCH_INTERNAL_ASSERT(graph_task, "GraphTask is no longer valid!");
      ++graph_task->outstanding_tasks_;
    }
    heap_.push(std::move(item));
  }
  not_empty_.notify_one();
}

auto ReadyQueue::pushShutdownTask() -> void {
  {
    std::lock_guard<std::mutex> lock(mutex_);
    heap_.push(NodeTask({}, nullptr, InputBuffer(0), true));
  }
  not_empty_.notify_one();
}

size_t ReadyQueue::size() const {
  // Lock mutex for accesses to heap_
  std::unique_lock<std::mutex> lock(mutex_);
  return heap_.size();
}

auto ReadyQueue::pop() -> NodeTask {
  // Lock mutex for accesses to heap_
  std::unique_lock<std::mutex> lock(mutex_);
  not_empty_.wait(lock, [this]{ return !heap_.empty(); });
  // NOLINTNEXTLINE(cppcoreguidelines-pro-type-const-cast)
  auto task = std::move(const_cast<NodeTask&>(heap_.top())); heap_.pop();
  return task;
}

bool ReadyQueue::empty() const {
  // Lock mutex for accesses to heap_
  std::unique_lock<std::mutex> lock(mutex_);
  return heap_.empty();
}

Engine::Engine() : max_recursion_depth_(MAX_DEPTH), non_reentrant_device_thread_count_(0) {}

Engine::~Engine() {
  stop();
}

// Send shutdown tasks to all device_ready_queues_ if no backward tasks are running
// Even though readyQueue should be empty, shutdown tasks have the highest priority
<<<<<<< HEAD
Engine::~Engine() {
=======
void Engine::stop() {
  if (stopped_) {
    return;
  }
  stopped_ = true;
>>>>>>> 98fcdb80
  // Under some conditions, autograd threads can hang on shutdown
  // Do not wait for them to shutdown indefinitely but rely on timeout
  auto wait_duration_str = getenv("TORCH_AUTOGRAD_SHUTDOWN_WAIT_LIMIT");
  if (!wait_duration_str) {
    wait_duration_str = "10.0";
  }
  auto wait_duration = std::atof(wait_duration_str);
  bool noBackward = true;
  for (auto& queue: device_ready_queues_) {
    noBackward =  noBackward && queue->empty();
  }
  if (noBackward && wait_duration > 0.0f) {
    for (auto& queue : device_ready_queues_) {
     queue->pushShutdownTask();
    }
    // Do not wait for termination of global threads on Windows
    // Because CRT terminates DLL threads before calling
    // global object destructors
#if !defined(_WIN32) || defined(C10_USE_MSVC_STATIC_RUNTIME)

    using namespace std::chrono_literals;
    // Set a deadline for how long it is OK to wait device threads to shutdown
    auto wait_deadline = std::chrono::steady_clock::now() + wait_duration * 1.0s;
    std::unique_lock<std::mutex> lk(non_reentrant_device_thread_mutex_);
    while(non_reentrant_device_thread_count_.load() != 0) {
      if (non_reentrant_device_thread_condvar_.wait_until(lk, wait_deadline) == std::cv_status::timeout) {
        break;
      }
    }
#endif
  }
  // Otherwise threads are leaked
}

void Engine::release_workers() {
  std::unique_lock<std::mutex> lk(non_reentrant_device_thread_mutex_);
  non_reentrant_device_thread_count_.store(0);
  non_reentrant_device_thread_condvar_.notify_one();
}

void Engine::increment_non_reentrant_thread_count() {
  std::unique_lock<std::mutex> lk(non_reentrant_device_thread_mutex_);
  non_reentrant_device_thread_count_.fetch_add(1);
  non_reentrant_device_thread_condvar_.notify_one();
}

void Engine::decrement_non_reentrant_thread_count() {
  std::unique_lock<std::mutex> lk(non_reentrant_device_thread_mutex_);
  non_reentrant_device_thread_count_.fetch_sub(1);
  non_reentrant_device_thread_condvar_.notify_one();
}

void Engine::thread_init(int device, const std::shared_ptr<ReadyQueue>& ready_queue, bool should_increment) {
  if (should_increment) {
    increment_non_reentrant_thread_count();
  }

  at::init_num_threads();

  // Note [Allocating GPUs to autograd threads]
  // ~~~~~~~~~~~~~~~~~~~~~~~~~~~~~~~~~~~~~~~~~~
  // What's our strategy here?  Originally, the autograd engine was written
  // with only CUDA in mind.  We allocate one thread to handle all CPU
  // operations, and a thread per CUDA device.
  //
  // But what if we have OTHER devices?  There are two plausible
  // strategies:
  //
  //  - We can allocate threads equal to max(num_cuda_devices, num_xla_devices,
  //    ...) and colocate cuda device 0 with xla device 0
  //  - We can allocate threads equal to sum(num_cuda_devices, num_xla_devices,
  //    ...) keeping everyone separate.
  //
  // We don't have any good reason to prefer one or the other, so we've
  // arbitrarily picked to colocate devices.  Maybe the other approach is
  // better.
  set_device(device);

  // initialize each device thread's thread local ready queue with the ready queue
  // that is created before the thread initialization
  init_local_ready_queue(ready_queue);

  std::shared_ptr<GraphTask> graph_task = nullptr;
  thread_main(graph_task);
  if (should_increment) {
    // Decrement the count during shutdown if we incremented earlier.
    decrement_non_reentrant_thread_count();
  }
}

GraphTaskGuard::GraphTaskGuard(std::shared_ptr<GraphTask> graph_task) {
  last_graph_task_ = std::move(current_graph_task);
  current_graph_task = std::move(graph_task);
}
GraphTaskGuard::~GraphTaskGuard() {
  restore_current_graph_task();
}

void GraphTaskGuard::restore_current_graph_task() {
  current_graph_task = std::move(last_graph_task_);
}

// NOTE: graph_tasks do not necessarily form a stack. Imagine this
// case:
//
//    +----> Eval1
//  Root
//    +----> Eval2
//
// Once Root is executed, both Eval1 and Eval2 are added to the ready queue.
// Next, Eval1 is run and this causes the worker to enter thread_main again.
// Then, it pops the next task from the queue, but at this point it is Eval2.
// It enters thread_main once again, but now with graph_task of Eval2, which is
// completely unrelated to that of Eval1 (it's not a recursive call).
// It's all ok and is handled right now, but it should be accounted for
// in case this code is to be changed.
//
// thread_main is used by:
// 1). autograd threads for devices (i.e. CUDA, XLA)
// 2). the caller/owning thread of the backward call on CPU (sync mode)
// 3). Renetrant backward that invoked by either 1) or 2)
// The exit conditions are different for the above three cases.
// For 1), we are spinning on running the thread_main on device autograd
//         threads throughout the Engine lifetime, thread_main will get
//         terminated during Engine destruction by pushing shutdown tasks
// For 2), the owning thread of the backward call drives the thread_main
//         synchronously until the graph_task of that owning thread is
//         completed and exit the thread_main to continue executing the
//         result of caller's code.
// For 3), the reentrant backward that invokes
//         thread_main, either from 1) or 2), will not spin and will exit as
//         long as graph_task is completed and notify the owning thread as
//         needed.
auto Engine::thread_main(const std::shared_ptr<GraphTask>& graph_task) -> void {
  // When graph_task is nullptr, this is a long running thread that processes
  // tasks (ex: device threads). When graph_task is non-null (ex: reentrant
  // backwards, user thread), this function is expected to exit once that
  // graph_task complete.

  // local_ready_queue should already been initialized when we get into thread_main
  TORCH_INTERNAL_ASSERT(local_ready_queue != nullptr);
  while (graph_task == nullptr || !graph_task->future_result_->completed()) {
    // local_graph_task represents the graph_task we retrieve from the queue.
    // The outer graph_task represents the overall graph_task we need to execute
    // for reentrant execution.
    std::shared_ptr<GraphTask> local_graph_task;
    {
      // Scope this block of execution since NodeTask is not needed after this
      // block and can be deallocated (release any references to grad tensors
      // as part of inputs_).
      NodeTask task = local_ready_queue->pop();
      // This will only work if the worker is running a non backward task
      // TODO Needs to be fixed this to work in all cases
      if (task.isShutdownTask_) {
        C10_LOG_API_USAGE_ONCE("torch.autograd.thread_shutdown");
        break;
      }

      if (!(local_graph_task = task.base_.lock())) {
        // GraphTask for function is no longer valid, skipping further
        // execution.
        continue;
      }

      if (task.fn_ && !local_graph_task->has_error_.load()) {
        AutoGradMode grad_mode(local_graph_task->grad_mode_);
        try {
          // The guard sets the thread_local current_graph_task on construction
          // and restores it on exit. The current_graph_task variable helps
          // queue_callback() to find the target GraphTask to append final
          // callbacks.
          GraphTaskGuard guard(local_graph_task);
          NodeGuard ndguard(task.fn_);
          evaluate_function(local_graph_task, task.fn_.get(), task.inputs_, local_graph_task->cpu_ready_queue_);
        } catch (std::exception& e) {
          thread_on_exception(local_graph_task, task.fn_, e);
        }
      }
    }

    // Decrement the outstanding tasks.
    --local_graph_task->outstanding_tasks_;

    // Check if we've completed execution.
    if (local_graph_task->completed()) {
      local_graph_task->mark_as_completed_and_run_post_processing();

      auto base_owner = local_graph_task->owner_;
      // The current worker thread finish the graph_task, but the owning thread
      // of the graph_task might be sleeping on pop() if it does not have work.
      // So we need to send a dummy function task to the owning thread just to
      // ensure that it's not sleeping, so that we can exit the thread_main.
      // If it has work, it might see that graph_task->outstanding_tasks_ == 0
      // before it gets to the task, but it's a no-op anyway.
      //
      // NB: This is not necessary if the current thread is the owning thread.
      if (worker_device != base_owner) {
        // Synchronize outstanding_tasks_ with queue mutex
        std::atomic_thread_fence(std::memory_order_release);
        ready_queue_by_index(local_graph_task->cpu_ready_queue_, base_owner)
            ->push(NodeTask(local_graph_task, nullptr, InputBuffer(0)));
      }
    }
  }
}

// Reentrant call will re-use the graph_task's owner thread ready_queue for
// queueing tasks (NOTE: this is not true in the async_mode of the engine).
// While we can create separate ready queue for each new reentrant
// thread, but sharing the same cpu_ready_queue with parent thread is a
// performance improvement and cuda thread still have to do the same thing.
void Engine::reentrant_thread_init() {
  at::init_num_threads();
  auto tp_shared = thread_pool_shared_;
  while(true) {
    std::unique_lock<std::mutex> lk(tp_shared->mutex_);
    ++thread_pool_shared_->num_workers_;
    tp_shared->work_.wait(lk, [&tp_shared]{ return !tp_shared->graphtasks_queue_.empty();});
    --thread_pool_shared_->num_workers_;
    auto task = tp_shared->graphtasks_queue_.front();
    tp_shared->graphtasks_queue_.pop();
    lk.unlock();
    std::shared_ptr<GraphTask> graph_task;
    if (!(graph_task = task.lock())) {
      LOG(INFO) << "GraphTask has expired, skipping reentrant execution";
      continue;
    }
    set_device(graph_task->owner_);
    // set the local_ready_queue to the ready queue on the graph_task->owner_ device
    local_ready_queue = ready_queue_by_index(graph_task->cpu_ready_queue_, graph_task->owner_);
    total_depth = graph_task->reentrant_depth_;
    thread_main(graph_task);
  }
}

void Engine::thread_on_exception(
    std::shared_ptr<GraphTask> graph_task,
    const std::shared_ptr<Node>& fn,
    std::exception& e) {
  graph_task->set_exception(std::current_exception(), fn);
}

bool GraphTask::completed() {
  return outstanding_tasks_.load() == 0 ||
      (exit_on_error_ && has_error_.load());
}

void GraphTask::mark_as_completed_and_run_post_processing() {
  // Allow only one thread one attempt to process this logic.
  if (future_completed_.exchange(true)) {
    // Future is already marked complete, or being marked as such.
    // In case the marking complete is only in progress, we add a
    // wait() to guarantee the future is marked complete on exit.
    future_result_->wait();
    return;
  }

  try {
    // Run post processing, before marking the future as complete.
    // Drop lock prior to completing, to avoid holding across callbacks.
    std::unique_lock<std::mutex> lock(mutex_);

    exec_post_processing();
    std::vector<Variable> vars = std::move(captured_vars_);

    // Need to unlock before we call markCompleted to avoid holding locks
    // when the callbacks are called.
    lock.unlock();
    // NOLINTNEXTLINE(performance-move-const-arg)
    future_result_->markCompleted(std::move(vars));
  } catch (std::exception& e) {
    future_result_->setErrorIfNeeded(std::current_exception());
  }
}

void GraphTask::exec_post_processing() {
  if (!not_ready_.empty()) {
    throw std::runtime_error("could not compute gradients for some functions");
  }

  // set the thread_local current_graph_task_ as more callbacks can be installed
  // by existing final callbacks.
  GraphTaskGuard guard(shared_from_this());
  // Lock mutex during each iteration for accessing final_callbacks.size()
  // Unlocking is necessary, because the callback can register
  // more callbacks (or they can be registered from other threads
  // while it's waiting.
  std::unique_lock<std::mutex> cb_lock(final_callbacks_lock_);
  // WARNING: Don't use a range-for loop here because more callbacks may be
  // added in between callback calls, so iterators may become invalidated.
  // NOLINTNEXTLINE(modernize-loop-convert)
  for (size_t i = 0; i < final_callbacks_.size(); ++i) {
    cb_lock.unlock();
    final_callbacks_[i]();
    cb_lock.lock();
  }

  // Syncs leaf streams with default streams (if necessary)
  // See note "Streaming backwards"
  for (const auto& leaf_stream : leaf_streams) {
    const auto guard = c10::impl::VirtualGuardImpl{c10::DeviceType::CUDA};
    const auto default_stream = guard.getDefaultStream(leaf_stream.device());
    if (leaf_stream != default_stream) {
      auto event = c10::Event{c10::DeviceType::CUDA};
      event.record(leaf_stream);
      default_stream.wait(event);
    }
  }
}

void GraphTask::set_exception_without_signal(const std::shared_ptr<Node>& fn) {
  if (!has_error_.exchange(true)) {
    if (AnomalyMode::is_enabled() && fn) {
      fn->metadata()->print_stack(fn->name());
    }
  }
}

void GraphTask::set_exception(
    std::exception_ptr eptr,
    const std::shared_ptr<Node>& fn) {
  set_exception_without_signal(fn);
  if (!future_completed_.exchange(true)) {
    // NOLINTNEXTLINE(performance-move-const-arg)
    future_result_->setError(std::move(eptr));
  }
}

static variable_list call_pre_hooks(Node& fn, variable_list inputs) {
  for (const auto& hook : fn.pre_hooks()) {
    inputs = (*hook)(inputs);
  }
  return inputs;
}

static variable_list call_post_hooks(Node& fn, variable_list outputs, const variable_list& inputs) {
  for (const auto& hook : fn.post_hooks()) {
    outputs = (*hook)(outputs, inputs);
  }
  return outputs;
}

static bool is_compatible_type(const at::TensorOptions& expected, const at::TensorOptions& actual) {
  // Types are compatible if they exactly match or if the gradient is a sparse
  // version of the expected type.
  return expected.type_equal(actual) || (actual.is_sparse() && expected.device().type() == actual.device().type());
}

void set_device(int device) {
  // NB: We MUST NOT construct the guard for device CPU,
  // as in some settings we compile with cuda, but
  // have lazy stubs for CUDA functionality (so actually
  // attempting to setup a guard(CPU_DEVICE) will cause an
  // error, because it will still query cudaGetDevice).
  //
  // Don't use DeviceGuard here because its destructor may be called before the
  // device is reset. This is fine because the device is thread local.
  if (device != CPU_DEVICE) {
    for (size_t i = 0; i < static_cast<size_t>(c10::DeviceType::COMPILE_TIME_MAX_DEVICE_TYPES); i++) {
      auto* impl = c10::impl::device_guard_impl_registry[i].load();
      if (impl && device < impl->deviceCount()) {
        impl->setDevice(at::Device(static_cast<c10::DeviceType>(i), device));
      }
    }
  }
  worker_device = device;
}

void validate_outputs(
    const edge_list& edges,
    variable_list& grads,
    const std::function<std::string(const std::string&)>& format_error) {
  if (grads.size() != edges.size()) {
    std::stringstream ss;
    ss << "invalid number of gradients - expected ";
    ss << edges.size() << ", but got " << grads.size();
    AT_ERROR(format_error(ss.str()));
  }
  for (size_t i = 0; i < grads.size(); i++) {
    const auto& edge = edges[i];
    if (!edge.is_valid()) continue;

    const auto& metadata = edge.function->input_metadata(edge.input_nr);
    auto& grad = grads[i];
    if (!grad.defined()) {
      // FIXME: TestJit.test_ge_optimized fails this assertion.
      // std::stringstream ss;
      // ss << "undefined gradient at index " << i;
      // AT_ERROR(format_error(ss.str()));
      continue;
    }
    if (!grad.sizes().equals(metadata.shape())) {
      if (!at::is_expandable_to(metadata.shape(), grad.sizes())) {
        std::stringstream ss;
        ss << "invalid gradient at index " << i << " - got ";
        ss << grad.sizes() << " but expected shape compatible with ";
        ss << metadata.shape();
        AT_ERROR(format_error(ss.str()));
      }
      grad = at::sum_to(std::move(grad), metadata.shape());
    }

    bool input_is_complex = isComplexType(c10::typeMetaToScalarType(metadata.options().dtype()));
    bool grad_is_complex = isComplexType(grad.scalar_type());

    TORCH_CHECK(isFloatingType(grad.scalar_type()) || (input_is_complex == grad_is_complex));
    if (c10::typeMetaToScalarType(metadata.options().dtype()) != grad.scalar_type()) {
      grad = grad.to(c10::typeMetaToScalarType(metadata.options().dtype()));
    }
    if (grad.device() != metadata.device() &&
        grad.dim() == 0) {
      grad = grad.to(metadata.device());
    }
    if (!is_compatible_type(metadata.options(), grad.options())) {
       std::stringstream ss;
       ss << "invalid gradient at index " << i << " - expected type ";
       ss << metadata.options() << " but got " << grad.options();
       AT_ERROR(format_error(ss.str()));
    }
    auto grad_device = grad.device();
    if (grad_device != metadata.device()) {
      std::stringstream ss;
      ss << "invalid gradient at index " << i << " - expected device ";
      ss << metadata.device() << " but got " << grad_device;
      AT_ERROR(format_error(ss.str()));
    }
    // We should not build graph for Tensors that are not differentiable
    TORCH_INTERNAL_ASSERT(isDifferentiableType(grad.scalar_type()));
  }
}

static variable_list call_function(
    std::shared_ptr<GraphTask>& graph_task,
    Node* func,
    InputBuffer& inputBuffer) {
  CheckpointValidGuard cpvguard(graph_task);
  auto& fn = *func;
  auto inputs =
      call_pre_hooks(fn, InputBuffer::variables(std::move(inputBuffer)));

  if (!graph_task->keep_graph_) {
    fn.will_release_variables();
  }

  const auto has_post_hooks = !fn.post_hooks().empty();
  variable_list outputs;

  if (has_post_hooks) {
    // In functions/accumulate_grad.cpp, there is some logic to check the
    // conditions under which the incoming gradient can be stolen directly
    // (which elides a deep copy) instead of cloned. One of these conditions
    // is that the incoming gradient's refcount must be 1 (nothing else is
    // referencing the same data).  Stashing inputs_copy here bumps the
    // refcount, so if post hooks are employed, it's actually still ok for
    // accumulate_grad.cpp to steal the gradient if the refcount is 2.
    //
    // "new_grad.use_count() <= 1 + !post_hooks().empty()" in
    // accumulate_grad.cpp accounts for this, but also creates a silent
    // dependency between engine.cpp (ie, this particular engine
    // implementation) and accumulate_grad.cpp.
    //
    // If you change the logic here, make sure it's compatible with
    // accumulate_grad.cpp.
    auto inputs_copy = inputs;
    outputs = fn(std::move(inputs_copy));
  } else {
    outputs = fn(std::move(inputs));
  }

  validate_outputs(fn.next_edges(), outputs, [&](const std::string& msg) {
    std::ostringstream ss;
    ss << "Function "  << fn.name() << " returned an " << msg;
    return ss.str();
  });

  if(has_post_hooks){
    // NOLINTNEXTLINE(bugprone-use-after-move)
    return call_post_hooks(fn, std::move(outputs), inputs);
  }
  return outputs;
}

void Engine::evaluate_function(
    std::shared_ptr<GraphTask>& graph_task,
    Node* func,
    InputBuffer& inputs,
    const std::shared_ptr<ReadyQueue>& cpu_ready_queue) {
  // If exec_info_ is not empty, we have to instrument the execution
  auto& exec_info_ = graph_task->exec_info_;
  if (!exec_info_.empty()) {
    auto& fn_info = exec_info_.at(func);
    if (auto* capture_vec = fn_info.captures_.get()) {
      // Lock mutex for writing to graph_task->captured_vars_.
      std::lock_guard<std::mutex> lock(graph_task->mutex_);
      for (const auto& capture : *capture_vec) {
        auto& captured_grad = graph_task->captured_vars_[capture.output_idx_];
        captured_grad = inputs[capture.input_idx_];
        for (auto& hook : capture.hooks_) {
          captured_grad = (*hook)(captured_grad);
        }
      }
    }
    if (!fn_info.needed_) {
      // Skip execution if we don't need to execute the function.
      return;
    }
  }

  // Set the ThreadLocalState before calling the function.
  // NB: The ThreadLocalStateGuard doesn't set the grad_mode because GraphTask
  // always saves ThreadLocalState without grad_mode.
  at::ThreadLocalStateGuard tls_guard(graph_task->thread_locals_);

  // Switches to a function's CUDA stream (if applicable) before calling it
  const auto opt_parent_stream = (*func).stream(c10::DeviceType::CUDA);
  c10::OptionalStreamGuard parent_stream_guard{opt_parent_stream};

  auto outputs = call_function(graph_task, func, inputs);

  auto& fn = *func;
  if (!graph_task->keep_graph_) {
    fn.release_variables();
  }

  int num_outputs = outputs.size();
  if (num_outputs == 0) { // Note: doesn't acquire the mutex
    // Records leaf stream (if applicable)
    // See note "Streaming backwards"
    if (opt_parent_stream) {
      std::lock_guard<std::mutex> lock(graph_task->mutex_);
      graph_task->leaf_streams.emplace(*opt_parent_stream);
    }
    return;
  }

  if (AnomalyMode::is_enabled()) {
    AutoGradMode grad_mode(false);
    for (int i = 0; i < num_outputs; ++i) {
      auto& output = outputs[i];
      at::OptionalDeviceGuard guard(device_of(output));
      if (output.defined() && isnan(output).any().item<uint8_t>()) {
        std::stringstream ss;
        ss << "Function '" << fn.name() << "' returned nan values in its " << i << "th output.";
        throw std::runtime_error(ss.str());
      }
    }
  }

  // Lock mutex for the accesses to GraphTask dependencies_, not_ready_ and cpu_ready_queue_ below
  std::lock_guard<std::mutex> lock(graph_task->mutex_);
  for (int i = 0; i < num_outputs; ++i) {
    auto& output = outputs[i];
    const auto& next = fn.next_edge(i);

    if (!next.is_valid()) continue;

    // Check if the next function is ready to be computed
    bool is_ready = false;
    auto& dependencies = graph_task->dependencies_;
    auto it = dependencies.find(next.function.get());

    if (it == dependencies.end()) {
      auto name = next.function->name();
      throw std::runtime_error(std::string("dependency not found for ") + name);
    } else if (--it->second == 0) {
      dependencies.erase(it);
      is_ready = true;
    }

    auto& not_ready = graph_task->not_ready_;
    auto not_ready_it = not_ready.find(next.function.get());
    if (not_ready_it == not_ready.end()) {
      // Skip functions that aren't supposed to be executed
      if (!exec_info_.empty()) {
        auto it = exec_info_.find(next.function.get());
        if (it == exec_info_.end() || !it->second.should_execute()) {
          continue;
        }
      }
      // No buffers have been allocated for the function
      InputBuffer input_buffer(next.function->num_inputs());

      // Accumulates into buffer
      const auto opt_next_stream = next.function->stream(c10::DeviceType::CUDA);
      input_buffer.add(next.input_nr,
                       std::move(output),
                       opt_parent_stream,
                       opt_next_stream);

      if (is_ready) {
        auto queue = ready_queue(cpu_ready_queue, input_buffer.device());
        queue->push(
            NodeTask(graph_task, next.function, std::move(input_buffer)));
      } else {
        not_ready.emplace(next.function.get(), std::move(input_buffer));
      }
    } else {
      // The function already has a buffer
      auto &input_buffer = not_ready_it->second;

      // Accumulates into buffer
      const auto opt_next_stream = next.function->stream(c10::DeviceType::CUDA);
      input_buffer.add(next.input_nr,
                       std::move(output),
                       opt_parent_stream,
                       opt_next_stream);
      if (is_ready) {
        auto queue = ready_queue(cpu_ready_queue, input_buffer.device());
        queue->push(
            NodeTask(graph_task, next.function, std::move(input_buffer)));
        not_ready.erase(not_ready_it);
      }
    }
  }
}

inline static uint64_t compute_min_topological_nr(const edge_list& outputs) {
  // Computes the mininum topological number among all the outputs
  if (outputs.empty()) {
    return 0;
  }
  auto min_topo_nr = std::numeric_limits<uint64_t>::max();
  for (auto & output_edge : outputs) {
    auto topo_nr = output_edge.function.get()->topological_nr();
    min_topo_nr = (min_topo_nr < topo_nr) ? min_topo_nr : topo_nr;
  }
  return min_topo_nr;
}

auto Engine::compute_dependencies(Node* root, GraphTask& task, uint64_t min_topo_nr) -> void {
  // Computes the number of dependencies for each function which requires grad
  std::unordered_set<Node*> seen;
  std::vector<Node*> queue { root };

  // Queue contains all nodes that will start propagating gradients.
  // We no longer have to expand functions that don't require grad.
  auto& dependencies = task.dependencies_;
  while (!queue.empty()) {
    auto fn = queue.back(); queue.pop_back();
    if (fn->topological_nr() < min_topo_nr) {
      continue;
    }
    for (const auto& edge : fn->next_edges()) {
      if (auto next_ptr = edge.function.get()) {
        dependencies[next_ptr] += 1;
        const bool was_inserted = seen.insert(next_ptr).second;
        if (was_inserted) queue.push_back(next_ptr);
      }
    }
  }
}

auto Engine::execute(const edge_list& roots,
                     const variable_list& inputs,
                     bool keep_graph,
                     bool create_graph,
                     bool accumulate_grad,
                     const edge_list& outputs) -> variable_list {
  // NOLINTNEXTLINE(cppcoreguidelines-pro-type-const-cast)
  validate_outputs(roots, const_cast<variable_list&>(inputs), [](const std::string& msg) {
    return msg;
  });

  // A fresh first time Engine::execute call should start on the CPU device, initialize
  // a new thread local ready queue on CPU or reuse the existing one (if there is one
  // allocated already, i.e. consecutive backward calls, re-entrant backward calls),
  // then memoize the local_ready_queue in GraphTask
  init_local_ready_queue();
  bool not_reentrant_backward_call = worker_device == NO_DEVICE;

  auto graph_task = std::make_shared<GraphTask>(
      /* keep_graph */ keep_graph,
      /* create_graph */ create_graph,
      /* depth */ not_reentrant_backward_call ? 0 : total_depth + 1,
      /* cpu_ready_queue */ local_ready_queue);

  // If we receive a single root, skip creating extra root node
  bool skip_dummy_node = roots.size() == 1;
  auto graph_root = skip_dummy_node ?
    roots.at(0).function :
    std::make_shared<GraphRoot>(roots, inputs);

  auto min_topo_nr = compute_min_topological_nr(outputs);
  // Now compute the dependencies for all executable functions
  compute_dependencies(graph_root.get(), *graph_task, min_topo_nr);

  if (!outputs.empty()) {
    graph_task->init_to_execute(*graph_root, outputs, accumulate_grad, min_topo_nr);
  }

  // Queue the root
  if (skip_dummy_node) {
    InputBuffer input_buffer(roots.at(0).function->num_inputs());
    auto input = inputs.at(0);

    const auto input_stream = InputMetadata(input).stream();
    const auto opt_next_stream = roots.at(0).function->stream(c10::DeviceType::CUDA);
    input_buffer.add(roots.at(0).input_nr,
                      std::move(input),
                      input_stream,
                      opt_next_stream);

    execute_with_graph_task(graph_task, graph_root, std::move(input_buffer));
  } else {
    execute_with_graph_task(graph_task, graph_root, InputBuffer(variable_list()));
  }
  // Avoid a refcount bump for the Future, since we check for refcount in
  // DistEngine (see TORCH_INTERNAL_ASSERT(futureGrads.use_count() == 1)
  // in dist_engine.cpp).
  auto& fut = graph_task->future_result_;
  fut->wait();
  return fut->value().toTensorVector();
}

void Engine::initialize_device_threads_pool() {
  track_bad_autograd_forks();
  TORCH_CHECK(!in_bad_autograd_fork,
              "Unable to handle autograd's threading in combination with fork-based multiprocessing. "
              "See https://github.com/pytorch/pytorch/wiki/Autograd-and-Fork");
  std::call_once(start_device_threads_flag_, &Engine::start_device_threads, this);
}

std::shared_ptr<at::ivalue::Future> Engine::execute_with_graph_task(
    const std::shared_ptr<GraphTask>& graph_task,
    std::shared_ptr<Node> graph_root,
    InputBuffer&& input_buffer) {
  initialize_device_threads_pool();
  // Lock mutex for GraphTask.
  std::unique_lock<std::mutex> lock(graph_task->mutex_);

  auto queue = ready_queue(graph_task->cpu_ready_queue_, input_buffer.device());

  // worker_device == NO_DEVICE it's a CPU thread and it's trying to drive the
  // autograd engine with corresponding GraphTask, and its NOT a re-entrant call
  if (worker_device == NO_DEVICE) {
    // We set the worker_device to CPU_DEVICE only if worker_device was previously
    // NO_DEVICE. Setting it to CPU afterwards allow us to detect whether this is
    // a re-entrant call or not.
    set_device(CPU_DEVICE);

    // set the graph_task owner to the current device
    graph_task->owner_ = worker_device;

    // Now that all the non-thread safe fields of the graph_task have been populated,
    // we can enqueue it.
    queue->push(NodeTask(graph_task, std::move(graph_root), std::move(input_buffer)));

    // The owning thread start to drive the engine execution for any CPU task that
    // was just pushed or will be added later from other worker threads
    lock.unlock();
    thread_main(graph_task);
    TORCH_INTERNAL_ASSERT(graph_task->future_result_->completed());
    // reset the worker_device after the completion of the graph_task, this is so
    // that the initial state of the engine remains the same across every backward()
    // or grad() call, we don't need to reset local_ready_queue as we could possibly
    // reuse it for new backward calls.
    worker_device = NO_DEVICE;
  } else {
    // If worker_device is any devices (i.e. CPU, CUDA): this is a re-entrant
    //    backward call from that device.
    graph_task->owner_ = worker_device;

    // Now that all the non-thread safe fields of the graph_task have been populated,
    // we can enqueue it.
    queue->push(NodeTask(graph_task, std::move(graph_root), std::move(input_buffer)));

    if (current_depth >= max_recursion_depth_) {
      // See Note [Reentrant backwards]
      // If reached the max depth, switch to a different thread
      add_thread_pool_task(graph_task);
    } else {
      // Total depth needs to be updated only in this codepath, since it is
      // not used in the block above (when we call add_thread_pool_task).
      // In the codepath above, GraphTask.reentrant_depth_ is used to
      // bootstrap total_depth in the other thread.
      ++total_depth;

      // Get back to work while we wait for our new graph_task to
      // complete!
      ++current_depth;
      lock.unlock();
      thread_main(graph_task);
      --current_depth;
      --total_depth;

      // The graph task should have completed and the associated future should
      // be marked completed as well since 'thread_main' above is a call
      // blocking an autograd engine thread.
      TORCH_INTERNAL_ASSERT(graph_task->future_result_->completed());
    }
  }
  // graph_task_exec_post_processing is done when the Future is marked as
  // completed in mark_as_completed_and_run_post_processing.
  return graph_task->future_result_;
}

// note that when python is present, this base engine will be overriden
// with a PythonEngine. Because this typically happens before get_default_engine
// is called, this base engine will never be created.
Engine& Engine::get_base_engine() {
  static Engine engine;
  return engine;
}

// NOLINTNEXTLINE(cppcoreguidelines-avoid-non-const-global-variables)
std::atomic<EngineStub> engine_stub(Engine::get_base_engine);

void set_default_engine_stub(EngineStub stub) {
  engine_stub.store(stub);
}


Engine& Engine::get_default_engine() {
  return engine_stub.load()();
}

void Engine::queue_callback(std::function<void()> callback) {
  TORCH_CHECK(
      current_graph_task,
      "Final callbacks can only be installed during backward pass.");

  std::lock_guard<std::mutex> lock(current_graph_task->final_callbacks_lock_);
  current_graph_task->final_callbacks_.emplace_back(std::move(callback));
}

bool Engine::is_checkpoint_valid() {
  return checkpoint_valid;
}

void Engine::init_local_ready_queue(std::shared_ptr<ReadyQueue> ready_queue) {
  if (ready_queue) {
    // if ready_queue provided in the caller, use the caller's ready_queue to initialize local_ready_queue
    local_ready_queue = std::move(ready_queue);
  } else if (!local_ready_queue){
    // otherwise if local_ready_queue not allocated, allocate a new ready_queue
    local_ready_queue = std::make_shared<ReadyQueue>();
  }
}

size_t Engine::ready_queue_size(const std::shared_ptr<GraphTask>& graph_task, at::Device device) {
  if (device_ready_queues_.empty()) {
    // The vector device_ready_queues_ is initialized in start_device_threads, but this method
    // can be called before start_device_threads. Adding this check to avoid index
    // out of bound error.
    return 0;
  }
  return ready_queue(graph_task->cpu_ready_queue_, device)->size();
}

// CPU ready queue is per GraphTask, but CUDA device ready queues are shared across all graph tasks
auto Engine::ready_queue(std::shared_ptr<ReadyQueue> cpu_ready_queue, at::Device device) -> std::shared_ptr<ReadyQueue>{
  if (device.type() == at::kCPU || device.type() == at::DeviceType::Meta) {
    // return the cpu ready queue passed in
    TORCH_INTERNAL_ASSERT(cpu_ready_queue);
    return cpu_ready_queue;
  } else {
    // See Note [Allocating GPUs to autograd threads]
    return device_ready_queues_.at(device.index());
  }
}

auto Engine::ready_queue_by_index(std::shared_ptr<ReadyQueue> cpu_ready_queue, int device_index) -> std::shared_ptr<ReadyQueue> {
  if (device_index == CPU_DEVICE) {
    // return the cpu ready queue passed in
    TORCH_INTERNAL_ASSERT(cpu_ready_queue);
    return cpu_ready_queue;
  } else {
    // Static cast is ok here as the number of device should never overflow an int.
    TORCH_INTERNAL_ASSERT(0 <= device_index && device_index < static_cast<int>(device_ready_queues_.size()));
    // See Note [Allocating GPUs to autograd threads]
    // NB: This function would become obsolete if we truly allocated a CPU thread
    // per device, rather than colocate.
    return device_ready_queues_.at(device_index);
  }
}

auto Engine::start_device_threads() -> void {
  // See Note [Allocating GPUs to autograd threads]
  c10::DeviceIndex num_devices = 0;
  for (const auto& impl_atomic : c10::impl::device_guard_impl_registry) {
    auto* impl = impl_atomic.load();
    if (impl) {
      num_devices = std::max(num_devices, impl->deviceCount());
    }
  }

  // allocate one thread for every GPU device (but colocate GPUs of different
  // types), and pre-allocate the device_ready_queues_ to ensure safe reading on it.
  device_ready_queues_ = std::vector<std::shared_ptr<ReadyQueue>>(num_devices);
  for (auto& queue : device_ready_queues_)    {
    // NOLINTNEXTLINE(modernize-make-shared)
    queue.reset(new ReadyQueue());
  }

  thread_pool_shared_ = std::make_shared<ThreadPoolShared>();

  for (int i = 0; i < num_devices; ++i) {
    std::thread t(&Engine::thread_init, this, i, device_ready_queues_[i], true);
    t.detach();
  }
  // Wait for the threads to start
  {
    std::unique_lock<std::mutex> lk(non_reentrant_device_thread_mutex_);
    while(non_reentrant_device_thread_count_.load() != static_cast<uint32_t>(num_devices)) {
      non_reentrant_device_thread_condvar_.wait(lk);
    }
  }
}

void Engine::add_thread_pool_task(const std::weak_ptr<GraphTask>& graph_task) {
  std::unique_lock<std::mutex> lck(thread_pool_shared_->mutex_);
  // There may already be some items on the graphtasks_queue_ added by other
  // threads but not enough workers to get to the new task that will be
  // added
  bool create_thread = (thread_pool_shared_->num_workers_ <= thread_pool_shared_->graphtasks_queue_.size());
  thread_pool_shared_->graphtasks_queue_.push(graph_task);
  // Don't need to be holding the lock while actually creating the thread
  lck.unlock();
  if (create_thread) {
    std::thread t(&Engine::reentrant_thread_init, this);
    t.detach();
  }
  // This works even if new thread is created because wait() will test the
  // predicate before waiting
  thread_pool_shared_->work_.notify_one();
}

void GraphTask::init_to_execute(Node& graph_root, const edge_list& outputs, bool accumulate_grad, uint64_t min_topo_nr) {
  // Populates exec_info so nodes that should be executed have `exec_info[node].needed_ = true`
  // Only nodes that have a path to any edge in `outputs` should be executed.
  // The code below populates exec_info using recursion, but the actual code does this
  // iteratively. Refer to the numbering to see how the actual code corresponds.
  // A difference to note is that in the iterative version, when you are working with
  // the current Node, you are reponsible to update your parent's is_needed after all your
  // children have been updated.
  //
  // is_needed = {fn: True for fn in outputs}             # (0)
  // seen = {}
  // def compute_is_needed(fn):
  //   for next_edge in fn.next_edges:
  //     child_fn = next_edge.fn
  //     if child_fn in seen and is_needed[child_fn]:     # (1)
  //       is_needed[fn] = true
  //     else:
  //       seen.add(child_fn)
  //       if compute_is_needed(child_fn):
  //         is_needed[fn] = true                         # (2)
  //                                                      # (3) exit for-loop
  //   return is_needed[fn]
  // compute_is_needed(graph_root)
  //
  // NB: you might be wondering why we don't populate `seen` with outputs. We cannot
  // because in the case where two outputs lie on the same path, we still need to explore past
  // the first output or we would miss the nodes that are required to compute the second output.
  int output_idx = 0;
  for (auto & output_edge : outputs) {
    // (0) `is_needed` above corresponds to `exec_info_[fn].needed_`
    Node *output = output_edge.function.get();
    auto & info = exec_info_[output];
    if (accumulate_grad) {
      // if called through `.backward()` we directly set `needed_` for all the outputs to true
      info.needed_ = true;
    } else {
      // otherwise it is `.grad()` and we set exec_info[fn].captures_ instead
      // In terms of populating the rest of exec_info though, you can basically
      // think of this as the same as setting `needed_` is true directly.
      if (!info.captures_) {
        info.captures_ = make_unique<std::vector<ExecInfo::Capture>>();
      }
      info.captures_->emplace_back(output_edge.input_nr, output_idx++);
    }
  }
  captured_vars_.resize(output_idx);

  struct Frame {
    Frame (Node *fn) : fn_(fn), next_next_fn_(0) {}
    Node *fn_;
    size_t next_next_fn_;

    Node* get_next_fn() {
      const auto & next = fn_->next_edges();
      auto num_next = next.size();
      while (next_next_fn_ < num_next) {
        auto fn = next[next_next_fn_++].function.get();
        if (fn) return fn;
      }
      return nullptr;
    }
  };

  auto nodeShouldExecute = [this](Node *fn) {
    auto it = exec_info_.find(fn);
    return it != exec_info_.end() && it->second.should_execute();
  };

  std::vector<Frame> stack;
  std::unordered_set<Node*> seen;
  stack.emplace_back(&graph_root);
  exec_info_.emplace(stack.back().fn_, ExecInfo());

  while (!stack.empty()) {
    auto &frame = stack.back();
    const auto fn = frame.fn_;

    Node *child_fn = nullptr;
    while((child_fn = frame.get_next_fn()) && !seen.emplace(child_fn).second) {
      // (1) next child exists AND has already been seen
      if (nodeShouldExecute(child_fn)) {
        exec_info_[fn].needed_ = true;
      }
    }

    if (child_fn) {
      // (2) next child exists but has not been seen
      if (child_fn->topological_nr() < min_topo_nr) {
        // child created before the first output means this child cannot have
        // an edge to output
        continue;
      }
      stack.emplace_back(child_fn);
    } else {
      // (3) no next child exists for `fn` means its `needed` has already been
      // finalized. pop stack and update parent
      stack.pop_back();
      if (nodeShouldExecute(fn) && !stack.empty()) {
        exec_info_[stack.back().fn_].needed_ = true;
      }
    }
  }
}

}} // namespace torch::autograd<|MERGE_RESOLUTION|>--- conflicted
+++ resolved
@@ -236,15 +236,11 @@
 
 // Send shutdown tasks to all device_ready_queues_ if no backward tasks are running
 // Even though readyQueue should be empty, shutdown tasks have the highest priority
-<<<<<<< HEAD
-Engine::~Engine() {
-=======
 void Engine::stop() {
   if (stopped_) {
     return;
   }
   stopped_ = true;
->>>>>>> 98fcdb80
   // Under some conditions, autograd threads can hang on shutdown
   // Do not wait for them to shutdown indefinitely but rely on timeout
   auto wait_duration_str = getenv("TORCH_AUTOGRAD_SHUTDOWN_WAIT_LIMIT");
