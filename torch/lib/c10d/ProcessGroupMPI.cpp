--- conflicted
+++ resolved
@@ -389,12 +389,7 @@
             opts.rootRank,
             pgComm_));
       };
-<<<<<<< HEAD
-  auto entry = std::unique_ptr<WorkEntry>(
-      new WorkEntry(&tensors, nullptr, std::move(runFunc)));
-=======
   auto entry = std::make_unique<WorkEntry>(&tensors, &tensors, std::move(runFunc));
->>>>>>> ec502873
   return enqueue(
       std::move(entry),
       "mpi:broadcast",
@@ -419,12 +414,7 @@
             mpiOp.at(opts.reduceOp),
             pgComm_));
       };
-<<<<<<< HEAD
-  auto entry = std::unique_ptr<WorkEntry>(
-      new WorkEntry(&tensors, nullptr, std::move(runFunc)));
-=======
   auto entry = std::make_unique<WorkEntry>(&tensors, &tensors, std::move(runFunc));
->>>>>>> ec502873
   return enqueue(
       std::move(entry),
       "mpi:all_reduce",
@@ -461,12 +451,7 @@
             opts.rootRank,
             pgComm_));
       };
-<<<<<<< HEAD
-  auto entry = std::unique_ptr<WorkEntry>(
-      new WorkEntry(&tensors, nullptr, std::move(runFunc)));
-=======
   auto entry = std::make_unique<WorkEntry>(&tensors, &tensors, std::move(runFunc));
->>>>>>> ec502873
   return enqueue(
       std::move(entry),
       "mpi:reduce",
@@ -512,13 +497,8 @@
           outputDataVec[i].copy_(flatOutputTensor[i]);
         }
       };
-<<<<<<< HEAD
-  auto entry = std::unique_ptr<WorkEntry>(
-      new WorkEntry(&inputTensors, &outputTensors[0], std::move(runFunc)));
-=======
   auto entry = std::make_unique<WorkEntry>(
       &inputTensors, &outputTensors[0], std::move(runFunc));
->>>>>>> ec502873
   return enqueue(
       std::move(entry),
       "mpi:all_gather",
@@ -591,25 +571,15 @@
       };
 
   if (rank_ == opts.rootRank) {
-<<<<<<< HEAD
-    auto entry = std::unique_ptr<WorkEntry>(
-        new WorkEntry(&inputTensors, &outputTensors[0], std::move(runFunc)));
-=======
     auto entry = std::make_unique<WorkEntry>(
         &inputTensors, &outputTensors[0], std::move(runFunc));
->>>>>>> ec502873
     return enqueue(
         std::move(entry),
         "mpi:gather",
         c10::optional<std::vector<at::Tensor>>(inputTensors));
   } else {
-<<<<<<< HEAD
-    auto entry = std::unique_ptr<WorkEntry>(
-        new WorkEntry(&inputTensors, nullptr, std::move(runFunc)));
-=======
     auto entry = std::make_unique<WorkEntry>(
         &inputTensors, nullptr, std::move(runFunc));
->>>>>>> ec502873
     return enqueue(
         std::move(entry),
         "mpi:gather",
@@ -673,13 +643,8 @@
       };
 
   if (rank_ == opts.rootRank) {
-<<<<<<< HEAD
-    auto entry = std::unique_ptr<WorkEntry>(
-        new WorkEntry(&inputTensors[0], &outputTensors, std::move(runFunc)));
-=======
     auto entry = std::make_unique<WorkEntry>(
         &inputTensors[0], &outputTensors, std::move(runFunc));
->>>>>>> ec502873
     return enqueue(
         std::move(entry),
         "mpi:scatter",
@@ -687,13 +652,8 @@
             ? c10::optional<std::vector<at::Tensor>>(inputTensors[0])
             : c10::nullopt);
   } else {
-<<<<<<< HEAD
-    auto entry = std::unique_ptr<WorkEntry>(
-        new WorkEntry(nullptr, &outputTensors, std::move(runFunc)));
-=======
     auto entry = std::make_unique<WorkEntry>(
       nullptr, &outputTensors, std::move(runFunc));
->>>>>>> ec502873
     return enqueue(
         std::move(entry),
         "mpi:scatter",
@@ -746,13 +706,8 @@
         };
     std::vector<at::Tensor> inputTensors = {inputTensor};
     std::vector<at::Tensor> outputTensors = {outputTensor};
-<<<<<<< HEAD
-    auto entry = std::unique_ptr<WorkEntry>(
-        new WorkEntry(&inputTensors, &outputTensors, std::move(runFunc)));
-=======
     auto entry = std::make_unique<WorkEntry>(
         &inputTensors, &outputTensors, std::move(runFunc));
->>>>>>> ec502873
     return enqueue(
         std::move(entry),
         "mpi:all_to_all",
@@ -789,13 +744,8 @@
         };
     std::vector<at::Tensor> inputTensors = {inputTensor};
     std::vector<at::Tensor> outputTensors = {outputTensor};
-<<<<<<< HEAD
-    auto entry = std::unique_ptr<WorkEntry>(
-        new WorkEntry(&inputTensors, &outputTensors, std::move(runFunc)));
-=======
     auto entry = std::make_unique<WorkEntry>(
         &inputTensors, &outputTensors, std::move(runFunc));
->>>>>>> ec502873
     return enqueue(
         std::move(entry),
         "mpi:all_to_all",
@@ -855,13 +805,8 @@
           dstdata[i].view({-1}).copy_(dstFlatDataSplits[i]);
         }
       };
-<<<<<<< HEAD
-  auto entry = std::unique_ptr<WorkEntry>(
-      new WorkEntry(&inputTensors, &outputTensors, std::move(runFunc)));
-=======
   auto entry = std::make_unique<WorkEntry>(
       &inputTensors, &outputTensors, std::move(runFunc));
->>>>>>> ec502873
   return enqueue(
       std::move(entry),
       "mpi:all_to_all",
@@ -891,13 +836,8 @@
   }
 
   return c10::make_intrusive<AsyncWork>(
-<<<<<<< HEAD
-      tensor,
-      request,
-=======
       request,
       std::vector<at::Tensor>(),
->>>>>>> ec502873
       "mpi:send",
       c10::optional<std::vector<at::Tensor>>(tensors));
 }
@@ -925,13 +865,8 @@
   }
 
   return c10::make_intrusive<AsyncWork>(
-<<<<<<< HEAD
-      tensor,
-      request,
-=======
       request,
       tensors,
->>>>>>> ec502873
       "mpi:recv",
       c10::optional<std::vector<at::Tensor>>(tensors));
 }
@@ -958,13 +893,8 @@
   }
 
   return c10::make_intrusive<AsyncWork>(
-<<<<<<< HEAD
-      tensor,
-      request,
-=======
       request,
       tensors,
->>>>>>> ec502873
       "mpi:recvAnySource",
       c10::optional<std::vector<at::Tensor>>(tensors));
 }
