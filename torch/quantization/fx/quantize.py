--- conflicted
+++ resolved
@@ -1136,13 +1136,8 @@
             qconfig_map,
             custom_module_classes=custom_module_classes)
 
-<<<<<<< HEAD
         quantized_graph = Graph()
-        env: Dict[str, Tuple[Node, torch.dtype]] = {}
-=======
-        self.quantized_graph = Graph()
         env: Dict[str, Tuple[Node, Optional[torch.dtype]]] = {}
->>>>>>> 6936b4b1
 
         graph_inputs: List[str] = []
         for node in model.graph.nodes:
@@ -1391,31 +1386,22 @@
                 placeholder_node_seen_cnt += 1
                 if cur_placeholder_node_idx in input_quantized_idxs:
                     env[node.name] = \
-<<<<<<< HEAD
-                        quantized_graph.node_copy(node, load_non_quantized), activation_dtype(qconfig) if qconfig else None
-=======
-                        self.quantized_graph.node_copy(
+                        quantized_graph.node_copy(
                             node, load_non_quantized), activation_dtype(qconfig) if qconfig else torch.float
->>>>>>> 6936b4b1
                 else:
                     env[node.name] = \
                         quantized_graph.node_copy(node, load_non_quantized), torch.float
             else:
                 # copy quantized or non-quantized node
-<<<<<<< HEAD
-                env[node.name] = \
-                    quantized_graph.node_copy(node, load_non_quantized), torch.float
-=======
                 # get_tensor_info_node like shape works for both
                 # quantized and non-quantized input and output a non-Tensor
                 # (we use None for dtype currently for non-Tensors)
                 if is_get_tensor_info_node(node):
                     env[node.name] = \
-                        self.quantized_graph.node_copy(node, load_x), None
+                        quantized_graph.node_copy(node, load_x), None
                 else:
                     env[node.name] = \
-                        self.quantized_graph.node_copy(node, load_non_quantized), torch.float
->>>>>>> 6936b4b1
+                        quantized_graph.node_copy(node, load_non_quantized), torch.float
 
         # remove activation post process
         act_post_process_removed_graph = Graph()
