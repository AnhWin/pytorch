
r"""
The torch.onnx module contains functions to export models into the ONNX
IR format.  These models can be loaded with the ONNX library and then
converted to models which run on other deep learning frameworks.
"""

import torch
import torch.jit
import torch.autograd
import torch.serialization
import re
import collections
import contextlib
import numbers
import warnings
from torch._six import string_classes
from torch.jit import _unique_state_dict
from torch.onnx import ONNX_ARCHIVE_MODEL_PROTO_NAME, ExportTypes, OperatorExportTypes, TrainingMode
from torch._C import ListType, OptionalType, _propagate_and_assign_input_shapes, _check_onnx_proto
from typing import Union, Tuple, List


# the flag to tell the user whether it's in the middle of ONNX export or not
__IN_ONNX_EXPORT = False


def is_in_onnx_export():
    global __IN_ONNX_EXPORT
    return __IN_ONNX_EXPORT

# Skip check due to cannot import IValue from torch._C
_params_dict = {}  # type: ignore[var-annotated]

@contextlib.contextmanager
def select_model_mode_for_export(model, mode):
    if not isinstance(model, torch.jit.ScriptFunction):
        is_originally_training = model.training

        if mode is None:
            mode = TrainingMode.EVAL
            # if the model is in training mode but the user did not specify
            # to export the model in training mode, export the model in inference
            # mode (default) and warn them
            if is_originally_training:
                warnings.warn("You are exporting the model to ONNX while in training mode with "
                              "'train' parameter not specified. The model will default to inference mode export. "
                              "If you wish to export a training amenable ONNX model, specify training=TrainingMode.TRAINING or "
                              "training=TrainingMode.PRESERVE (to preserve the original model state) in torch.onnx.export().")

        # if mode == TrainingMode.EVAL or (mode == TrainingMode.PRESERVE and not is_originally_training) => is_training = False
        is_export_training = False
        # ONNX opset 12 has better support for training amenable models, with updated
        # versions of the dropout and batch_norm operators
        if mode == TrainingMode.TRAINING or (mode == TrainingMode.PRESERVE and is_originally_training):
            from torch.onnx.symbolic_helper import _export_onnx_opset_version
            if _export_onnx_opset_version < 12:
                warnings.warn("You are exporting the model in training mode with onnx opset version {}. "
                              "Opset versions lower than opset 12 will not be able to export nodes such as "
                              "Dropout and BatchNorm correctly.".format(_export_onnx_opset_version))
            is_export_training = True

        from torch.onnx.symbolic_helper import _set_training_mode
        _set_training_mode(is_export_training)
        model.train(is_export_training)
    try:
        yield
    finally:
        if not isinstance(model, torch.jit.ScriptFunction):
            model.train(is_originally_training)


def export(model, args, f, export_params=True, verbose=False, training=None,
           input_names=None, output_names=None, aten=False, export_raw_ir=False,
           operator_export_type=None, opset_version=None, _retain_param_name=True,
           do_constant_folding=True, example_outputs=None, strip_doc_string=True,
           dynamic_axes=None, keep_initializers_as_inputs=None, custom_opsets=None,
           enable_onnx_checker=True, use_external_data_format=False):
    if aten or export_raw_ir:
        assert operator_export_type is None
        assert aten ^ export_raw_ir
        operator_export_type = OperatorExportTypes.ONNX_ATEN if aten else OperatorExportTypes.RAW
    elif operator_export_type is None:
        if torch.onnx.PYTORCH_ONNX_CAFFE2_BUNDLE:
            operator_export_type = OperatorExportTypes.ONNX_ATEN_FALLBACK
        else:
            operator_export_type = OperatorExportTypes.ONNX
    _export(model, args, f, export_params, verbose, training, input_names, output_names,
            operator_export_type=operator_export_type, opset_version=opset_version,
            _retain_param_name=_retain_param_name, do_constant_folding=do_constant_folding,
            example_outputs=example_outputs, strip_doc_string=strip_doc_string,
            dynamic_axes=dynamic_axes, keep_initializers_as_inputs=keep_initializers_as_inputs,
            custom_opsets=custom_opsets, enable_onnx_checker=enable_onnx_checker,
            use_external_data_format=use_external_data_format)


def _is_constant_tensor_list(node):
    if node.kind() != "prim::Constant":
        return False
    output_type = node.output().type()
    if output_type.isSubtypeOf(ListType.ofTensors()):
        return True
    if output_type.isSubtypeOf(ListType(OptionalType.ofTensor())):
        return True

# ONNX can't handle constants that are lists of tensors, which can
# get generated in constant prop. So we split them back into prim::ListConstructs
def _split_tensor_list_constants(g, block):
    for node in block.nodes():
        for subblock in node.blocks():
            _split_tensor_list_constants(g, subblock)
        if _is_constant_tensor_list(node):
            inputs = []
            for val in node.output().toIValue():
                input = g.insertConstant(val)
                input.node().moveBefore(node)
                inputs.append(input)

            lc = (g.create("prim::ListConstruct", inputs)
                  .insertBefore(node)
                  .output()
                  .setType(ListType.ofTensors()))
            node.output().replaceAllUsesWith(lc)


def _optimize_graph(graph, operator_export_type, _disable_torch_constant_prop=False, fixed_batch_size=False,
                    params_dict=None, dynamic_axes=None, input_names=None, module=None):
    # Inline everything
    torch._C._jit_pass_inline(graph)

    # Remove fork/wait nodes
    torch._C._jit_pass_inline_fork_wait(graph)
    torch._C._jit_pass_lint(graph)
    torch._C._jit_pass_lower_all_tuples(graph)

    # we record now record some ops like ones/zeros
    # into a trace where we previously recorded constants
    # use constant prop to maintain our current level of onnx support
    # without implementing symbolics for all of them
    if _disable_torch_constant_prop is False:
        torch._C._jit_pass_constant_propagation(graph)

    _split_tensor_list_constants(graph, graph)
    # run dce to eliminate dead parts of the graph that might have been
    # left behind by things like symbolic_override
    torch._C._jit_pass_dce(graph)
    torch._C._jit_pass_lint(graph)

    torch._C._jit_pass_canonicalize_graph_fuser_ops(graph)
    torch._C._jit_pass_lint(graph)
    torch._C._jit_pass_peephole(graph, True)
    torch._C._jit_pass_fuse_addmm(graph)
    torch._C._jit_pass_lint(graph)
    from torch.onnx.symbolic_helper import _onnx_shape_inference, _export_onnx_opset_version

    if operator_export_type != OperatorExportTypes.RAW:
        torch._C._jit_pass_peephole(graph, True)
        torch._C._jit_pass_lower_all_tuples(graph)
        # in _jit_pass_onnx, symbolic functions are called for each node for conversion.
        # However, there are nodes that cannot be converted without additional context.
        # For example, the number of outputs from split (and whether it is static or dynamic) is unknown
        # until the point where it is unpacked by listUnpack node.
        # This pass does a preprocess, and prepares the nodes such that enough context can be received
        # by the symbolic function.
        torch._C._jit_pass_onnx_remove_inplace_ops_for_onnx(graph, module)
        torch._C._jit_pass_onnx_preprocess(graph)

        # onnx does not support tuples, so try to remove them
        torch._C._jit_pass_lint(graph)

        # onnx only supports tensors, but 1 / 2 = 0.5 and tensor(1) / tensor(2) = 0
        torch._C._jit_pass_prepare_division_for_onnx(graph)

        torch._C._jit_pass_onnx_remove_print(graph)
        torch._C._jit_pass_onnx_preprocess_caffe2(graph)

        if operator_export_type == OperatorExportTypes.ONNX_ATEN_FALLBACK:
            torch.onnx.symbolic_helper._quantized_ops.clear()
            # Unpack quantized weights for conv and linear ops and insert into graph.
            torch._C._jit_pass_onnx_unpack_quantized_weights(graph, params_dict)
            # Insert permutes before and after each conv op to ensure correct order.
            torch._C._jit_pass_onnx_quantization_insert_permutes(graph, params_dict)

            # Find consecutive permutes that are no-ops and remove them.
            torch._C._jit_pass_custom_pattern_based_rewrite_graph("""
            graph(%Pi):
                %Pq = quantized::nhwc2nchw(%Pi)
                %Pr = quantized::nchw2nhwc(%Pq)
                return (%Pr)""", """
            graph(%Ri):
                return (%Ri)""", graph)

        # onnx only supports tensors, so we turn all out number types into tensors
        torch._C._jit_pass_erase_number_types(graph)

        if _onnx_shape_inference:
            input_names = [] if input_names is None else input_names
            dynamic_axes = {} if dynamic_axes is None else dynamic_axes
            torch._C._jit_pass_onnx_set_dynamic_input_shape(graph, dynamic_axes, input_names)
        graph = torch._C._jit_pass_onnx(graph, operator_export_type)
        torch._C._jit_pass_lint(graph)

        torch._C._jit_pass_onnx_scalar_type_analysis(graph, True, _export_onnx_opset_version)
        torch._C._jit_pass_lint(graph)

        torch._C._jit_pass_onnx_fold_if(graph)

        torch._C._jit_pass_onnx_peephole(graph, _export_onnx_opset_version, fixed_batch_size)
        torch._C._jit_pass_lint(graph)

    # graph is not a valid jit graph anymore because types have been replaced
    # (e.g. int with Tensor), so it now contains operators that don't actually
    # exist. We can't run normal dead code elimination because it'd fail trying
    # to look up if an operator has side effects, but we can run a dead code
    # elimination variant that doesn't need to look up if an op has side effects.
    torch._C._jit_pass_dce_allow_deleting_nodes_with_side_effects(graph)
    torch._C._jit_pass_lint(graph)
    graph = torch._C._jit_pass_canonicalize(graph)
    torch._C._jit_pass_lint(graph)
    if _onnx_shape_inference:
        torch._C._jit_pass_onnx_graph_shape_type_inference(graph, params_dict, _export_onnx_opset_version)
    return graph


# We accept dictionnaries and strings as ONNX inputs,
# but they should be only for configuration use.
# we detect here if these inputs are modified, and if so
# we warn the user that the changes won't take effect in the
# traced ONNX graph
def warn_on_static_input_change(input_states):
    for input, traced_input in zip(input_states[0], input_states[1]):
        if isinstance(input, dict):
            if list(input.keys()) != list(traced_input.keys()):
                warning = "We detected that you are modifying a dictionnary that is an input to your " \
                          "model. " \
                          "Note that dictionaries are allowed as inputs in ONNX but they should be " \
                          "handled with care. " \
                          "Usages of dictionaries is not recommended, and should not be used except " \
                          "for configuration use. " \
                          "Also note that the order and values of the keys must remain the same. "
                warnings.warn(warning)
        elif isinstance(input, str):
            if input != traced_input:
                warning = "The model seems to have string inputs/outputs. " \
                          "Note that strings will not appear as inputs/outputs of the ONNX graph. "
                warnings.warn(warning)


def _resolve_args_by_export_type(arg_name, arg_value, operator_export_type):
    # This helper method resolves the arguments that are ignored when export_type != operator_export_type.ONNX
    if operator_export_type is not operator_export_type.ONNX:
        if arg_value is True:
            warnings.warn("`{}' can be set to True only when 'operator_export_type' is "
                          "`ONNX`. Since 'operator_export_type' is not set to 'ONNX', "
                          "`{}` argument will be ignored.".format(arg_name, arg_name))
        arg_value = False
    return arg_value


def _decide_keep_init_as_input(keep_initializers_as_inputs, operator_export_type,
                               opset_version):
    # This method encapsulates the logic to decide whether the initializers in the graph
    # should be listed as ONNX graph inputs (i.e., whether to choose ONNX IR v3 or v4).
    # If keep_initializers_as_inputs is not specified (None), then we decide whether to keep
    # intializers as graph inputs (val_keep_init_as_ip) based on export type. If export type
    # is ONNX, then do not keep initializers as input (val_keep_init_as_ip=False). For all other
    # export types keep initializers as input (val_keep_init_as_ip=True).
    # If keep_initializers_as_inputs is specified, then respect it. Unless opset version <= 8,
    # in which case it must be ignored because for opset version <= 8, all initializers MUST be
    # part of graph input (only ONNX IR v3 is allowed), i.e. val_keep_init_as_ip=True.

    # Special handling is needed for opset version 8 or lower, because irrespective
    # of user input for keep_initializers_as_inputs, the graph must follow ONNX IR v3
    # semantics, i.e. all intializers must be listed as ONNX graph input.
    if opset_version < 9:
        if keep_initializers_as_inputs is False:
            warnings.warn("Setting 'keep_initializers_as_inputs=False' for opset version"
                          "8 or lower would lead to an invalid ONNX graph. Therefore, "
                          "'keep_initializers_as_inputs=False' is ignored during export."
                          "Exported model will have initialiers as graph inputs (compliant "
                          " to ONNX IR v3).")
        return True  # i.e. True == initializers are part of graph input (ONNX IR v3)
    val_keep_init_as_ip = True if keep_initializers_as_inputs is None else keep_initializers_as_inputs
    if keep_initializers_as_inputs is None and operator_export_type is OperatorExportTypes.ONNX:
        val_keep_init_as_ip = False
    return val_keep_init_as_ip


def _decide_add_node_names(add_node_names, operator_export_type):
    return _resolve_args_by_export_type("add_node_names", add_node_names, operator_export_type)


def _decide_constant_folding(do_constant_folding, operator_export_type, training):
    do_constant_folding = _resolve_args_by_export_type("do_constant_folding", do_constant_folding, operator_export_type)
    if do_constant_folding and (training is not None and training is not TrainingMode.EVAL):
        warnings.warn("It is recommended that constant folding be turned off ('do_constant_folding=False') "
                      "when exporting the model in training-amenable mode, i.e. with 'training=TrainingMode.TRAIN' "
                      "or 'training=TrainingMode.PRESERVE' (when model is in training mode). Otherwise, some "
                      "learnable model parameters may not translate correctly in the exported ONNX model "
                      "because constant folding mutates model parameters. Please consider "
                      "turning off constant folding or setting the training=TrainingMode.EVAL.")
    return do_constant_folding


def _decide_external_data_format(use_external_data_format, operator_export_type, f):
    val_use_external_data_format = _resolve_args_by_export_type("use_external_data_format",
                                                                use_external_data_format,
                                                                operator_export_type)
    # f can be a non-string in regular-sized model export case, but for large model export, f must be a non-empty
    # string specifying the location of the model. For large model cases, if f is not a non-empty string,
    # then this method returns an empty string, which is an error condition for the large model export code
    # path later (but not for regular model export code path).
    model_file_location = f if val_use_external_data_format and isinstance(f, str) else str()
    return val_use_external_data_format, model_file_location

def _decide_input_format(model, args):
    import inspect
    try:
        sig = inspect.signature(model.forward)
        ordered_list_keys = list(sig.parameters.keys())
        if isinstance(args[-1], dict):
            args_dict = args[-1]
            args = list(args)[:-1]
            n_nonkeyword = len(args)
            for optional_arg in ordered_list_keys[n_nonkeyword:]:
                if optional_arg in args_dict:
                    args.append(args_dict[optional_arg])
                # Check if this arg has a default value
                else:
                    param = sig.parameters[optional_arg]
                    if param.default is param.empty:
                        args.append(None)
                    else:
                        args.append(param.default)
            args = tuple(args)
        return args
    # Cases of models without forward functions and dict inputs
    except (AttributeError, ValueError):
        warnings.warn("Model has no forward function")
        return args
    # Cases of models with no input args
    except IndexError:
        warnings.warn("No input args")
        return args
    except Exception as e:
        warnings.warn("Skipping _decide_input_format\n {}".format(e.args[0]))
        return args

def _trace(func, args, operator_export_type, return_outs=False):
    # Special case for common case of passing a single Tensor
    if isinstance(args, torch.Tensor):
        args = (args, )

    trace_graph, torch_out, inputs_states = \
        torch.jit._get_trace_graph(func, args, strict=False, _force_outplace=False, _return_inputs_states=True)
    warn_on_static_input_change(inputs_states)

    trace_graph = _optimize_graph(trace_graph, operator_export_type, params_dict={})
    if return_outs:
        return trace_graph, torch_out
    return trace_graph


def _trace_and_get_graph_from_model(model, args):

    # A basic sanity check: make sure the state_dict keys are the same
    # before and after running the model.  Fail fast!
    orig_state_dict_keys = _unique_state_dict(model).keys()

    trace_graph, torch_out, inputs_states = \
        torch.jit._get_trace_graph(model, args, strict=False, _force_outplace=False, _return_inputs_states=True)
    warn_on_static_input_change(inputs_states)

    if orig_state_dict_keys != _unique_state_dict(model).keys():
        raise RuntimeError("state_dict changed after running the tracer; "
                           "something weird is happening in your model!")

    return trace_graph, torch_out


def _get_param_count_list(method_graph, args_params):
    param_count_list = []
    for input_, arg_params_ in zip(method_graph.inputs(), args_params):
        if "PackedParams" in str(input_.type()):
            in_vars, _ = torch.jit._flatten(arg_params_)
            param_count_list.append(len(in_vars))
        else:
            param_count_list.append(1)
    return param_count_list


def _create_jit_graph(model, args, _retain_param_name):
    torch_out = None
    params: Union[List, Tuple]
    if isinstance(model, torch.jit.ScriptModule):
        try:
            graph = model.forward.graph
            torch._C._jit_pass_onnx_function_substitution(graph)
            freezed_m = torch._C._freeze_module(model._c, preserveParameters=True)
            module, params = torch._C._jit_onnx_list_model_parameters(freezed_m)
            method_graph = module._get_method("forward").graph
            args_params = tuple(args) + tuple(params)
            param_count_list = _get_param_count_list(method_graph, args_params)
            in_vars, _ = torch.jit._flatten(args_params)
            graph = _propagate_and_assign_input_shapes(
                method_graph, tuple(in_vars), param_count_list, False, False)
        except AttributeError as e:
            raise RuntimeError("'forward' method must be a script method") from e
        return graph, params, torch_out, module
    elif isinstance(model, torch.jit.ScriptFunction):
        params = ()
        in_vars, in_desc = torch.jit._flatten(tuple(args))
        graph = model.graph
        torch._C._jit_pass_onnx_function_substitution(graph)
        param_count_list = _get_param_count_list(graph, args)
        graph = _propagate_and_assign_input_shapes(
            graph, tuple(in_vars), param_count_list, False, False)
        return graph, params, torch_out, None
    else:
        graph, torch_out = _trace_and_get_graph_from_model(model, args)
        state_dict = _unique_state_dict(model)
        params = list(state_dict.values())
        if _retain_param_name:
            graph_inputs = list(graph.inputs())
            user_input_num = len(graph_inputs) - len(state_dict)
            param_names = list(state_dict.keys())
            for i, inp in enumerate(graph_inputs):
                if i >= user_input_num:
                    inp.setDebugName(param_names[i - user_input_num])
        torch._C._jit_pass_onnx_function_substitution(graph)
        return graph, params, torch_out, None


def _get_named_param_dict(graph, params):
    input_and_param_names = [val.debugName() for val in graph.inputs()]
    param_names = input_and_param_names[len(input_and_param_names) - len(params):]
    _params_dict = dict(zip(param_names, params))
    return _params_dict


def _model_to_graph(model, args, verbose=False,
                    input_names=None, output_names=None,
                    operator_export_type=OperatorExportTypes.ONNX,
                    example_outputs=None,
                    _retain_param_name=False, do_constant_folding=True,
                    _disable_torch_constant_prop=False, fixed_batch_size=False,
                    training=None, dynamic_axes=None):
    from torch.onnx.symbolic_helper import _export_onnx_opset_version
    # Special case for common case of passing a single Tensor
    if isinstance(args, (torch.Tensor, int, float, bool)):
        args = (args, )

    if isinstance(example_outputs, (torch.Tensor, int, float, bool)):
        example_outputs = (example_outputs,)

    graph, params, torch_out, module = _create_jit_graph(model, args,
                                                         _retain_param_name)

    params_dict = _get_named_param_dict(graph, params)

    graph = _optimize_graph(graph, operator_export_type,
                            _disable_torch_constant_prop=_disable_torch_constant_prop,
                            fixed_batch_size=fixed_batch_size, params_dict=params_dict,
                            dynamic_axes=dynamic_axes, input_names=input_names,
                            module=module)
    from torch.onnx.symbolic_helper import _onnx_shape_inference
    if isinstance(model, torch.jit.ScriptModule) or isinstance(model, torch.jit.ScriptFunction):
        assert example_outputs is not None, "example_outputs must be provided when exporting a ScriptModule or " \
                                            "ScriptFunction."
        if isinstance(example_outputs, list):
            example_outputs = [example_outputs]

        out_vars, desc = torch.jit._flatten(tuple(example_outputs))
        torch._C._jit_pass_onnx_assign_output_shape(graph, out_vars, desc, _onnx_shape_inference)

    # NB: ONNX requires complete information about output types, which might be
    # erased by some optimizations, so we need to set it explicitly again.
    if torch_out is not None:
        if not (isinstance(torch_out, list) or isinstance(torch_out, tuple)):
            output_wrapped = [torch_out]
        else:
            output_wrapped = torch_out  # type: ignore[assignment]

        output_tensors, out_desc = torch._C._jit_flatten(tuple(output_wrapped))
        torch._C._jit_pass_onnx_assign_output_shape(graph, output_tensors, out_desc, _onnx_shape_inference)

    _set_input_and_output_names(graph, input_names, output_names)

    # make sure that the param dict and the graph match each other
    flatten_args, _ = torch._C._jit_flatten(args)
    assert len(params) + len(flatten_args) == sum(1 for _ in graph.inputs())

    params_dict = _get_named_param_dict(graph, params)

    if training is None or training == TrainingMode.EVAL:
        params_dict = torch._C._jit_pass_onnx_eval_peephole(graph, params_dict)

    if do_constant_folding and _export_onnx_opset_version in torch.onnx.constant_folding_opset_versions:
        params_dict = torch._C._jit_pass_onnx_constant_fold(graph, params_dict,
                                                            _export_onnx_opset_version)
        torch._C._jit_pass_dce_allow_deleting_nodes_with_side_effects(graph)

    if _onnx_shape_inference:
        torch._C._jit_pass_onnx_graph_shape_type_inference(graph, params_dict, _export_onnx_opset_version)

    params_dict = torch._C._jit_pass_onnx_eliminate_unused_items(graph, params_dict)

    # For ONNX opset < 9, constants only have three data types: float16, float, double.
    # In this pass transform constants of other data types to float/double + cast operator.
    if _export_onnx_opset_version < 9:
        torch._C._jit_pass_onnx_cast_all_constant_to_floating(graph)

    if verbose:
        print(graph)

    params_dict = torch._C._jit_pass_filter_non_tensor_arguments(params_dict)
    torch._C._jit_decay_packed_param_input_types(graph)

    return graph, params_dict, torch_out


def export_to_pretty_string(model, args, f, export_params=True, verbose=False, training=None,
                            input_names=None, output_names=None, aten=False, export_raw_ir=False,
                            operator_export_type=None, export_type=ExportTypes.PROTOBUF_FILE,
                            example_outputs=None, google_printer=False,
                            opset_version=None, _retain_param_name=True,
                            keep_initializers_as_inputs=None, custom_opsets=None, add_node_names=True,
                            do_constant_folding=True):
    if aten or export_raw_ir:
        assert operator_export_type is None
        assert aten ^ export_raw_ir
        operator_export_type = OperatorExportTypes.ONNX_ATEN if aten else OperatorExportTypes.RAW
    elif operator_export_type is None:
        operator_export_type = OperatorExportTypes.ONNX
    return _export_to_pretty_string(model, args, f, export_params, verbose, training,
                                    input_names, output_names, operator_export_type,
                                    export_type, example_outputs, google_printer,
                                    opset_version, _retain_param_name,
                                    do_constant_folding=do_constant_folding,
                                    add_node_names=add_node_names,
                                    keep_initializers_as_inputs=keep_initializers_as_inputs,
                                    custom_opsets=custom_opsets)


def _export_to_pretty_string(model, args, f, export_params=True, verbose=False, training=None,
                             input_names=None, output_names=None, operator_export_type=OperatorExportTypes.ONNX,
                             export_type=ExportTypes.PROTOBUF_FILE, example_outputs=None,
                             google_printer=False, opset_version=None, _retain_param_name=False,
                             do_constant_folding=True, keep_initializers_as_inputs=None,
                             fixed_batch_size=False, custom_opsets=None, add_node_names=True,
                             onnx_shape_inference=True):
    from torch.onnx.symbolic_helper import _default_onnx_opset_version, _set_opset_version
    from torch.onnx.symbolic_helper import _set_operator_export_type
    if opset_version is None:
        opset_version = _default_onnx_opset_version
    if custom_opsets is None:
        custom_opsets = {}
    _set_opset_version(opset_version)
    _set_operator_export_type(operator_export_type)
    from torch.onnx.symbolic_helper import _set_onnx_shape_inference
    _set_onnx_shape_inference(onnx_shape_inference)
    with select_model_mode_for_export(model, training):
        val_keep_init_as_ip = _decide_keep_init_as_input(keep_initializers_as_inputs,
                                                         operator_export_type,
                                                         opset_version)
        val_add_node_names = _decide_add_node_names(add_node_names, operator_export_type)
        val_do_constant_folding = _decide_constant_folding(do_constant_folding, operator_export_type, training)
        args = _decide_input_format(model, args)
        graph, params_dict, torch_out = _model_to_graph(model, args, verbose, input_names,
                                                        output_names, operator_export_type,
                                                        example_outputs, _retain_param_name,
                                                        val_do_constant_folding, fixed_batch_size=fixed_batch_size,
                                                        training=training)

        return graph._pretty_print_onnx(params_dict, opset_version, False,
                                        operator_export_type, google_printer,
                                        val_keep_init_as_ip, custom_opsets, val_add_node_names)

def _find_missing_ops_onnx_export(model, args, f, verbose=False, training=TrainingMode.EVAL,
                                  input_names=None, output_names=None, opset_version=None, dynamic_axes=None):
    r"""
    This diagnostic tool runs your model with operator_export_type set to
    OperatorExportTypes.ONNX_FALLTHROUGH once in order to get a list of
    all the ops that are not supported/implemented by the current exporter

    operator_export_type is set to OperatorExportTypes.ONNX_FALLTHROUGH by default
        OperatorExportTypes.ONNX_FALLTHROUGH: If an op is not supported
        in ONNX, fall through and export the operator as is, as a custom
        ONNX op. Using this mode, the op can be exported and implemented by
        the user for their runtime backend.
        Example graph::

            graph(%0 : Float(2, 3, 4, strides=[12, 4, 1], requires_grad=0, device=cpu)):
                %6 : Long(requires_grad=0, device=cpu) = prim::Constant[value={0}]()
                %4 : None = prim::Constant()
                %5 : Float(2, 3, 4, strides=[12, 4, 1], requires_grad=0, device=cpu) = aten::cumsum(%0, %6, %4) # main.py:6:0
                return (%5)

        is exported as::

            graph(%0 : Float(2, 3, 4, strides=[12, 4, 1], requires_grad=0, device=cpu)):
                %6 : Long(requires_grad=0, device=cpu) = prim::Constant[value={0}]()
                %4 : None = prim::Constant()
                %5 : Float(2, 3, 4, strides=[12, 4, 1], requires_grad=0, device=cpu) = aten::cumsum(%0, %6, %4) # main.py:6:0
                return (%5)

        In the above example, aten::cumsum in not implemented in opset 9, hence exporter falls
        through and provides a list of unsupported ops, the result being:
            Unsupported ops : [aten:cumsum]
    """
    from torch.onnx.symbolic_helper import _default_onnx_opset_version, _set_opset_version
    if opset_version is None:
        opset_version = _default_onnx_opset_version
    _set_opset_version(opset_version)
    # operator_export_type is set ro ONNX_FALLTHROUGH by default so that if an op is not supported
    # in ONNX, fall through will occur and export the operator as is, as a custom ONNX op.
    operator_export_type = OperatorExportTypes.ONNX_FALLTHROUGH
    with select_model_mode_for_export(model, training):
        args = _decide_input_format(model, args)
        graph, params_dict, torch_out = _model_to_graph(model, args, verbose, input_names,
                                                        output_names, operator_export_type)
    # The output "unsupported_ops" will contain the names of all the ops that are not supported in ONNX
    unsupported_ops = list()
    for node in graph.nodes():
        if node.kind().split(":")[0] not in ["onnx", "prim"]:
            unsupported_ops.append(node.kind())
    return graph, unsupported_ops

# NOTE: the output `torch_out` will contain the output tensors resulting from
# the trace of a Module. In the case that a torch.nn.ScriptModule is passed in,
# this output will be None, since we are not doing any tracing but rather
# directly extracting the graph.
def _export(model, args, f, export_params=True, verbose=False, training=None,
            input_names=None, output_names=None, operator_export_type=None,
            export_type=ExportTypes.PROTOBUF_FILE, example_outputs=None,
            opset_version=None, _retain_param_name=False, do_constant_folding=True,
            strip_doc_string=True, dynamic_axes=None, keep_initializers_as_inputs=None,
            fixed_batch_size=False, custom_opsets=None, add_node_names=True,
            enable_onnx_checker=True, use_external_data_format=False,
            onnx_shape_inference=True):

    if isinstance(model, torch.nn.DataParallel):
        raise ValueError("torch.nn.DataParallel is not supported by ONNX "
                         "exporter, please use 'attribute' module to "
                         "unwrap model from torch.nn.DataParallel. Try "
                         "torch.onnx.export(model.module, ...)")
    global __IN_ONNX_EXPORT
    assert __IN_ONNX_EXPORT is False
    __IN_ONNX_EXPORT = True
    try:
        from torch.onnx.symbolic_helper import _set_onnx_shape_inference
        _set_onnx_shape_inference(onnx_shape_inference)

        from torch.onnx.symbolic_helper import _default_onnx_opset_version, _set_opset_version
        from torch.onnx.symbolic_helper import _set_operator_export_type
        if opset_version is None:
            opset_version = _default_onnx_opset_version
        if not operator_export_type:
            if torch.onnx.PYTORCH_ONNX_CAFFE2_BUNDLE:
                operator_export_type = OperatorExportTypes.ONNX_ATEN_FALLBACK
            else:
                operator_export_type = OperatorExportTypes.ONNX

        # By default, training=None, (which defaults to TrainingMode.EVAL),
        # which is good because running a model in training mode could result in
        # internal buffers getting updated, dropout getting applied, etc.
        # If you really know what you're doing, you can turn
        # training=TrainingMode.TRAINING or training=TrainingMode.PRESERVE,
        # (to preserve whatever the original training mode was.)
        _set_opset_version(opset_version)
        _set_operator_export_type(operator_export_type)
        with select_model_mode_for_export(model, training):
            val_keep_init_as_ip = _decide_keep_init_as_input(keep_initializers_as_inputs,
                                                             operator_export_type,
                                                             opset_version)
            val_add_node_names = _decide_add_node_names(add_node_names, operator_export_type)
            val_do_constant_folding = _decide_constant_folding(do_constant_folding, operator_export_type, training)
            val_use_external_data_format, model_file_location = _decide_external_data_format(use_external_data_format,
                                                                                             operator_export_type,
                                                                                             f)
            args = _decide_input_format(model, args)
            if dynamic_axes is None:
                dynamic_axes = {}
            _validate_dynamic_axes(dynamic_axes, model, input_names, output_names)

            graph, params_dict, torch_out = \
                _model_to_graph(model, args, verbose, input_names,
                                output_names, operator_export_type,
                                example_outputs, _retain_param_name,
                                val_do_constant_folding,
                                fixed_batch_size=fixed_batch_size,
                                training=training,
                                dynamic_axes=dynamic_axes)

            # TODO: Don't allocate a in-memory string for the protobuf
            defer_weight_export = export_type is not ExportTypes.PROTOBUF_FILE
            if custom_opsets is None:
                custom_opsets = {}

            if export_params:
                proto, export_map = graph._export_onnx(
                    params_dict, opset_version, dynamic_axes, defer_weight_export,
                    operator_export_type, strip_doc_string, val_keep_init_as_ip, custom_opsets,
                    val_add_node_names, val_use_external_data_format, model_file_location)
            else:
                proto, export_map = graph._export_onnx(
                    {}, opset_version, dynamic_axes, False, operator_export_type,
                    strip_doc_string, val_keep_init_as_ip, custom_opsets, val_add_node_names,
                    val_use_external_data_format, model_file_location)

            if enable_onnx_checker and \
                operator_export_type is OperatorExportTypes.ONNX and \
                    not val_use_external_data_format:
                # Only run checker if enabled and we are using ONNX export type and
                # large model format export in not enabled.
                _check_onnx_proto(proto)

            if export_type == ExportTypes.PROTOBUF_FILE:
                assert(len(export_map) == 0)
                with torch.serialization._open_file_like(f, "wb") as opened_file:
                    opened_file.write(proto)
            elif export_type in [ExportTypes.ZIP_ARCHIVE, ExportTypes.COMPRESSED_ZIP_ARCHIVE]:
                import zipfile
                compression = zipfile.ZIP_DEFLATED \
                    if export_type == ExportTypes.COMPRESSED_ZIP_ARCHIVE \
                    else zipfile.ZIP_STORED
                with zipfile.ZipFile(f, "w", compression=compression) as z:
                    z.writestr(ONNX_ARCHIVE_MODEL_PROTO_NAME, proto)
                    for k, v in export_map.items():
                        z.writestr(k, v)
            elif export_type == ExportTypes.DIRECTORY:
                import os
                if os.path.exists(f):
                    assert(os.path.isdir(f))
                else:
                    os.makedirs(f)

                model_proto_file = os.path.join(f, ONNX_ARCHIVE_MODEL_PROTO_NAME)
                with torch.serialization._open_file_like(model_proto_file, "wb") as opened_file:
                    opened_file.write(proto)

                for k, v in export_map.items():
                    weight_proto_file = os.path.join(f, k)
                    with torch.serialization._open_file_like(weight_proto_file, "wb") as opened_file:
                        opened_file.write(v)
            else:
                raise RuntimeError("Unknown export type")
    finally:
        assert __IN_ONNX_EXPORT
        __IN_ONNX_EXPORT = False
    return torch_out


def _set_input_and_output_names(graph, input_names, output_names):
    def set_names(node_list, name_list, descriptor):
        if name_list is None:
            return
        if len(name_list) > len(node_list):
            raise RuntimeError(
                "number of %s names provided (%d) exceeded number of %ss (%d)"
                % (descriptor, len(name_list), descriptor, len(node_list)))
        for name, node in zip(name_list, node_list):
            if node.debugName() != name:
                node.setDebugName(name)
    set_names(list(graph.inputs()), input_names, "input")
    set_names(list(graph.outputs()), output_names, "output")

attr_pattern = re.compile("^(.+)_([ifstgz])$")


def _run_symbolic_method(g, op_name, symbolic_fn, args):
    r"""
    This trampoline function gets invoked for every symbolic method
    call from C++.
    """
    try:
        return symbolic_fn(g, *args)
    except TypeError as e:
        # Handle the specific case where we didn't successfully dispatch
        # to symbolic_fn.  Otherwise, the backtrace will have the clues
        # you need.
        e.args = ("{} (occurred when translating {})".format(e.args[0], op_name),)
        raise


def _is_onnx_list(value):
    if not isinstance(value, string_classes) and \
            not isinstance(value, torch.Tensor) and \
            isinstance(value, collections.abc.Iterable):
        return True
    return False


def _add_attribute(node, key, value, aten):
    r""" initializes the right attribute based on type of value """
    m = attr_pattern.match(key)
    if m is None:
        raise IndexError((
            "Invalid attribute specifier '{}' names " +
            " must be suffixed with type, e.g. 'dim_i' or 'dims_i'").format(key))
    name, kind = m.group(1), m.group(2)
    if _is_onnx_list(value):
        kind += "s"
    if aten:
        if isinstance(value, torch.Tensor):
            # Caffe2 proto does not support tensor attribute.
            if value.numel() > 1:
                raise ValueError("Should not pass tensor attribute")
            value = _scalar(value)
            if isinstance(value, float):
                kind = "f"
            else:
                kind = "i"
    return getattr(node, kind + "_")(name, value)


def _scalar(x):
    """Convert a scalar tensor into a Python value."""
    assert x.numel() == 1
    return x[0]


def _newNode(g, opname, outputs, *args, **kwargs):
    if "::" in opname:
        aten = False
        ns_opname = opname
    else:
        aten = kwargs.pop("aten", False)
        ns = "aten" if aten else "onnx"
        ns_opname = ns + "::" + opname
    n = g.create(ns_opname, args, outputs)
    for k, v in sorted(kwargs.items()):
        # TODO: enable inplace in aten exporting mode.
        if k == "inplace":
            continue
        _add_attribute(n, k, v, aten=aten)
    return n


def _graph_op(g, opname, *raw_args, **kwargs):
    r"""
    Create an ONNX operator "opname", taking "args" as inputs and attributes
    "kwargs"; returning the node representing the single output of this operator
    (see the `outputs` keyword argument for multi-return nodes).

    The set of operators and the inputs/attributes they take
    is documented at https://github.com/onnx/onnx/blob/master/docs/Operators.md

    This function is monkey-patched onto Graph.

    Args:
        opname (string): The ONNX operator name, e.g., `Abs` or `Add`.
        args (Node...): The inputs to the operator; usually provided
            as arguments to the `symbolic` definition.
        kwargs: The attributes of the ONNX operator, with keys named
            according to the following convention: `alpha_f` indicates
            the `alpha` attribute with type `f`.  The valid type specifiers are
            `f` (float), `i` (int), `s` (string) or `t` (Tensor).  An attribute
            specified with type float accepts either a single float, or a
            list of floats (e.g., you would say `dims_i` for a `dims` attribute
            that takes a list of integers).
        outputs (int, optional):  The number of outputs this operator returns;
            by default an operator is assumed to return a single output.
            If `outputs` is greater than one, this functions returns a tuple
            of output `Node`, representing each output of the ONNX operator
            in positional.
    """
    outputs = kwargs.pop("outputs", 1)

    # Filter out None attributes, this can be convenient client side because
    # now they can pass through None attributes, and have them not show up
    kwargs = dict((k, v) for k, v in kwargs.items() if v is not None)

    def const_if_tensor(arg):
        if arg is None:
            return arg
        elif isinstance(arg, torch._C.Value):
            return arg
        else:
            return g.op("Constant", value_z=arg)

    args = list(const_if_tensor(arg) for arg in raw_args)
    n = g.insertNode(_newNode(g, opname, outputs, *args, **kwargs))

    from torch.onnx.symbolic_helper import _onnx_shape_inference
    if _onnx_shape_inference:
        from torch.onnx.symbolic_helper import _export_onnx_opset_version as opset_version
        torch._C._jit_pass_onnx_node_shape_type_inference(n, _params_dict, opset_version)

    if outputs == 1:
        return n.output()
    return tuple(o for o in n.outputs())


def _block_op(b, opname, *args, **kwargs):
    if "::" in opname:
        aten = False
        ns_opname = opname
    else:
        aten = kwargs.pop("aten", False)
        ns = "aten" if aten else "onnx"
        ns_opname = ns + "::" + opname
    n = b.addNode(ns_opname, list(args))
    for k, v in sorted(kwargs.items()):
        # TODO: enable inplace in aten exporting mode.
        if k == "inplace":
            continue
        _add_attribute(n, k, v, aten=aten)
    if len(list(n.outputs())) == 1:
        return n.output()
    return tuple(o for o in n.outputs())


def _add_block(node):
    return node.addBlock()


def _add_input_to_block(block):
    return block.addInputToBlock()


def _add_output_to_block(block, value):
    new_output = block.registerOutput(value)
    return new_output


# Note [Export inplace]
# ~~~~~~~~~~~~~~~~~~~~~
# In abstract, it would be better for us to export inplace annotations,
# than to not export them, since it is useful information that can
# help the target of an ONNX export export more efficiently.  However,
# ONNX doesn't currently formalize inplace. Fortunately, it's sound to drop
# inplace annotations, but we are losing information this way.


def _find_symbolic_in_registry(domain, op_name, opset_version, operator_export_type):
    import torch.onnx.symbolic_registry as sym_registry
    if not sym_registry.is_registered_op(op_name, domain, opset_version):
        if operator_export_type == OperatorExportTypes.ONNX_FALLTHROUGH:
            # Use the original node directly
            return None
    return sym_registry.get_registered_op(op_name, domain, opset_version)


def _run_symbolic_function(g, block, n, inputs, env, operator_export_type=OperatorExportTypes.ONNX):
    # NB: Returning None means the node gets cloned as is into
    # the new graph
    try:
        import torch
        from torch.onnx.symbolic_helper import _export_onnx_opset_version as opset_version
        import torch.onnx.symbolic_registry as sym_registry

        sym_registry.register_version('', opset_version)

        # Quantized op symbolics are registered for opset 9 only.
        if operator_export_type == OperatorExportTypes.ONNX_ATEN_FALLBACK and opset_version == 9:
            import torch.onnx.symbolic_caffe2
            torch.onnx.symbolic_caffe2.register_quantized_ops("caffe2", opset_version)

        # See Note [Export inplace]
        # TODO: I think this is not necessary anymore
        if n.kind().endswith("_"):
            ns_op_name = n.kind()[:-1]
        else:
            ns_op_name = n.kind()
        ns, op_name = ns_op_name.split("::")
        if ns == "onnx":
            if op_name == "Placeholder":
                return torch._C._jit_onnx_convert_pattern_from_subblock(block, n, env)
            else:
                # Use the original node directly
                attrs = {k + "_" + n.kindOf(k)[0]: n[k] for k in n.attributeNames()}
                return g.op(op_name, *inputs, **attrs, outputs=n.outputsSize())

        elif ns == "aten":
            is_exportable_aten_op = sym_registry.is_registered_op(op_name, '', opset_version)
            is_onnx_aten_export = operator_export_type == OperatorExportTypes.ONNX_ATEN
            is_aten_fallback_export = operator_export_type == OperatorExportTypes.ONNX_ATEN_FALLBACK
            if is_onnx_aten_export or (not is_exportable_aten_op and is_aten_fallback_export):
                # Direct ATen export requested
                attrs = {k + "_" + n.kindOf(k)[0]: n[k] for k in n.attributeNames()}
                outputs = n.outputsSize()
                attrs["outputs"] = outputs
                return _graph_at(g, op_name, *inputs, aten=True, **attrs)
            else:
                # Export it regularly
                domain = ''
                symbolic_fn = _find_symbolic_in_registry(domain, op_name, opset_version, operator_export_type)
                if symbolic_fn is None:
                    return None
                attrs = {k: n[k] for k in n.attributeNames()}
                return symbolic_fn(g, *inputs, **attrs)

        elif ns == "prim":
            if op_name == "Constant" and not n.mustBeNone():
                if n.kindOf("value") == "t":
                    return g.op("Constant", value_t=n["value"])
                if n.kindOf("value") == "s":
                    return g.op("Constant", value_s=n["value"])
                elif n.output().type().isSubtypeOf(ListType.ofInts()) or n.output().type().isSubtypeOf(ListType.ofFloats()):
                    vals = n.output().toIValue()
                    value = torch.stack([torch.tensor(v) for v in vals]) if len(vals) else []
                    return g.op("Constant", value_t=value)
                elif n.output().type().kind() == "DeviceObjType":
                    return None
                else:
                    raise RuntimeError("Unsupported prim::Constant kind: `{}`. Send a bug report.".format(
                        n.kindOf("value")))
            elif n.mustBeNone() or op_name == "ListConstruct" or op_name == "ListUnpack" or op_name == "Uninitialized":
                # None is not an ONNX operator; keep it as None
                # Let the exporter handle and finally eliminate these ops
                # ListConstruct and ListUnpack will be erased in the ONNX peephole pass
                # Uninitialized will be erased during shape/type inference
                return None
            elif op_name == "device" and n.output().type().kind() == "DeviceObjType":
                return None
<<<<<<< HEAD
            elif op_name == "Loop" or op_name == "If":
                new_op_outputs = g.op(op_name, *inputs, outputs=n.outputsSize())
                new_node = new_op_outputs[0].node() if n.outputsSize() > 1 else new_op_outputs.node()
                for b in n.blocks():
                    new_block = new_node.addBlock()
                    # Copy input metadata to subblock
=======
            elif op_name == 'Loop' or op_name == 'If':
                static_if = (op_name == "If" and inputs[0].node().kind() == "onnx::Constant")
                is_sub_block = False
                if static_if:
                    # Fold static if
>>>>>>> b0a824f2
                    #
                    # The torch IR
                    # graph(%embedding_matrix.1 : Float(10, 15, strides=[15, 1], requires_grad=0, device=cpu),
                    #    %input.1 : Long(6, strides=[1], requires_grad=0, device=cpu), ...
                    # %65 : Bool(requires_grad=0, device=cpu) = prim::Constant[value={0}]()
                    # %21 : Long(device=cpu) = aten::eq(%20, %64)
                    # %22 : Long(device=cpu) = prim::If(%21)
                    #     block0():
                    #     %23 : Long(device=cpu) = aten::is_floating_point(%input.1)
                    #     -> (%23)
                    #     block1():
                    #     -> (%65)
                    # %input.53 : Tensor, %weight : Tensor = prim::If(%22)
                    #     block0():
                    #     -> (%embedding_matrix.1, %input.1)
                    #     block1():
                    #     -> (%input.1, %embedding_matrix.1)
                    # %26 : int[] = aten::size(%input.53)
                    #
                    # The converted ONNX graph
                    # %10 : Bool(device=cpu) = onnx::Constant[value={0}]()
                    # %14 : Bool(device=cpu) = onnx::Equal(%13, %8)
                    # %15 : Bool(requires_grad=0, device=cpu) = onnx::Constant[value={0}]()
                    # %16 : Long(1, strides=[1], device=cpu) = onnx::Shape(%input.1)
                    input_flag = inputs[0].node()['value'].tolist()
                    const_value = all(input_flag) if isinstance(input_flag, list) else bool(input_flag)
                    block_idx = 0 if const_value else 1
                    current_b = list(n.blocks())[block_idx]
                    is_sub_block = True
                    env = torch._C._jit_pass_onnx_block(current_b, block, operator_export_type, env,
                                                        is_sub_block)
                    if_output_list = list(n.outputs())
                    current_b_list = list(current_b.outputs())

                    final_b_list = []
                    for idx in range(len(if_output_list)):
                        if current_b_list[idx] not in env:
                            raise RuntimeError("The sub block ATen output " + current_b_list[idx] + " is not in env.")
                        onnx_b = env[current_b_list[idx]]
                        final_b_list.append(onnx_b)
                    return final_b_list
                else:
                    new_op_outputs = g.op(op_name, *inputs, outputs=n.outputsSize())
                    new_node = new_op_outputs[0].node() if n.outputsSize() > 1 else new_op_outputs.node()
                    for b in n.blocks():
                        new_block = new_node.addBlock()
                        # Copy input metadata to subblock
                        #
                        # If format:
                        #   prim::If(cond)
                        #     block0()
                        #     block1()
                        #
                        # Loop format:
                        #   prim::Loop(iter, cond, input_1, ..., input_n)
                        #     block0(iter, input_1, ..., input_n)
                        #
                        # For `If` node, there is nothing to copy.
                        # For `Loop` node, copy metadata for `iter`, `input_1`, ..., `input_n`.
                        for i, b_in in enumerate(b.inputs()):
                            if i == 0 and i < len(inputs):
                                b_in.setType(inputs[i].type())
                            if i > 0 and (i + 1) < len(inputs):
                                b_in.setType(inputs[i + 1].type())
                        torch._C._jit_pass_onnx_block(b, new_block, operator_export_type, env,
                                                      is_sub_block)
                    new_op_outputs = torch._C._jit_pass_fixup_onnx_controlflow_node(new_node, opset_version)
                    # Process Loop and If after subblock is converted.
                    from torch.onnx.symbolic_helper import _onnx_shape_inference
                    if _onnx_shape_inference:
                        torch._C._jit_pass_onnx_node_shape_type_inference(new_node, _params_dict, opset_version)
                    return new_op_outputs
            else:
                symbolic_name = "prim_" + op_name
                domain = ''
                symbolic_fn = _find_symbolic_in_registry(domain, symbolic_name, opset_version,
                                                         operator_export_type)
                if symbolic_fn is None:
                    return None
                attrs = {k: n[k] for k in n.attributeNames()}
                if op_name == 'PythonOp':
                    inputs = (n, *inputs)
                return symbolic_fn(g, *inputs, **attrs)

        elif ns == "quantized":
            domain = ''
            if operator_export_type == OperatorExportTypes.ONNX_ATEN_FALLBACK:
                domain = "caffe2"
            symbolic_fn = _find_symbolic_in_registry(domain, op_name, opset_version, operator_export_type)
            if symbolic_fn is None:
                return None
            attrs = {k: n[k] for k in n.attributeNames()}
            return symbolic_fn(g, *inputs, **attrs)

        # custom ops
        elif sym_registry.is_registered_version(ns, opset_version):
            domain = ns
            symbolic_fn = _find_symbolic_in_registry(domain, op_name, opset_version, operator_export_type)
            if symbolic_fn is None:
                return None
            attrs = {k: n[k] for k in n.attributeNames()}
            return symbolic_fn(g, *inputs, **attrs)
        else:
            raise RuntimeError("ONNX export failed on an operator with unrecognized namespace {}::{}. "
                               "If you are trying to export a custom operator, make sure you registered "
                               "it with the right domain and version.".format(ns, op_name))
    except RuntimeError:
        if operator_export_type == OperatorExportTypes.ONNX_FALLTHROUGH:
            return None
        raise
    except TypeError as e:
        # Handle the specific case where we didn't successfully dispatch.
        # Otherwise, the backtrace will have the clues you need.
        e.args = ("{} \n(Occurred when translating {}).".format(e.args[0], op_name),)
        raise


# Generate an ONNX ATen op node.
def _graph_at(g, opname, *args, **kwargs):
    return g.op("ATen", *args, operator_s=opname, **kwargs)


# This helper function can create either constant tensor or constant scalar.
# If dims is None or 0 or [0], generate a 0-d tensor (scalar).
#
# TODO: We might not need this anymore, since most scalars now show up
# as tensors
def _graph_constant(g, value, dims, type, *args, **kwargs):
    assert isinstance(value, numbers.Number)
    assert type is not None
    isscalar = False
    if dims is None or dims == 0 or set(dims) == set([0]):
        dims = [1]
        isscalar = True
    type = type.lower()
    tensor: Union[torch.CharTensor, torch.ShortTensor,
                  torch.IntTensor, torch.LongTensor,
                  torch.HalfTensor, torch.FloatTensor,
                  torch.DoubleTensor]
    if type == "char":
        tensor = torch.CharTensor(*dims)
    elif type == "short":
        tensor = torch.ShortTensor(*dims)
    elif type == "int":
        tensor = torch.IntTensor(*dims)
    elif type == "long":
        tensor = torch.LongTensor(*dims)
    elif type == "half":
        tensor = torch.HalfTensor(*dims)
    elif type == "float":
        tensor = torch.FloatTensor(*dims)
    elif type == "double":
        tensor = torch.DoubleTensor(*dims)
    else:
        raise ValueError("Unknown type, type should be one of the following strings: "
                         "char, short, int, long, half, float, double")
    tensor.fill_(value)  # type: ignore[call-overload]
    if isscalar:
        return g.op("Constant", *args, value_z=tensor, **kwargs)
    return g.op("Constant", *args, value_t=tensor, **kwargs)


def _node_getitem(self, k):
    r"""
    Accessor for attributes of a node which is polymorphic over
    return type.

    NB: This is monkey-patched onto Node.
    """
    sel = self.kindOf(k)
    return getattr(self, sel)(k)


def register_custom_op_symbolic(symbolic_name, symbolic_fn, opset_version):
    if not bool(re.match(r"^[a-zA-Z0-9-_]*::[a-zA-Z-_]+[a-zA-Z0-9-_]*$", symbolic_name)):
        raise RuntimeError("Failed to register operator {}. \
                           The symbolic name must match the format Domain::Name, \
                           and should start with a letter and contain only \
                           alphanumerical characters"
                           .format(symbolic_name))
    ns, op_name = symbolic_name.split("::")
    unaccepted_domain_names = ["onnx", "aten", "prim"]
    if ns in unaccepted_domain_names:
        raise RuntimeError("Failed to register operator {}. The domain {} is already a used domain."
                           .format(symbolic_name, ns))
    import torch.onnx.symbolic_registry as sym_registry
    from torch.onnx.symbolic_helper import _onnx_stable_opsets, _onnx_main_opset

    for version in _onnx_stable_opsets + [_onnx_main_opset]:
        if version >= opset_version:
            sym_registry.register_op(op_name, symbolic_fn, ns, version)

# This helper function ensures dynamic axes argument is following the expected format
def _validate_dynamic_axes(dynamic_axes, model, input_names, output_names):
    if len(dynamic_axes) == 0:
        return

    if(hasattr(model, "graph")):
        # Extracting set of valid input/output names that shall be used for dynamic_axes
        if (input_names is None) or len(input_names) == 0:
            input_names = [x.debugName() for x in model.graph.inputs()]
        if (output_names is None) or len(output_names) == 0:
            output_names = [y.debugName() for y in model.graph.outputs()]

    valid_names = set((input_names or []) + (output_names or []))

    # If dynamic axes are provided as a list rather than dictionary, they should
    # first get converted to a dictionary in expected format. If desired axes names
    # are not provided for dynamic axes, automatic names shall be generated for
    # provided dynamic axes of specified input/output
    for key, value in dynamic_axes.items():
        if key not in valid_names:
            warnings.warn("Provided key {} for dynamic axes is not a valid input/output name".format(key))
        if isinstance(value, list):
            warnings.warn("No names were found for specified dynamic axes of provided input."
                          "Automatically generated names will be applied to each dynamic axes of input {}".format(key))

            value_dict = {}
            for i, x in enumerate(value):
                if not isinstance(x, int):
                    raise ValueError("The type of axis index is expected to be an integer")
                if x in value_dict:
                    warnings.warn("Duplicate dynamic axis index {} was provided for input {}."
                                  .format(x, key))
                else:
                    value_dict[x] = str(key) + "_dynamic_axes_" + str(i + 1)
            dynamic_axes[key] = value_dict


torch._C.Graph.op = _graph_op  # type: ignore[attr-defined]
torch._C.Graph.at = _graph_at  # type: ignore[attr-defined]
torch._C.Block.op = _block_op  # type: ignore[attr-defined]
torch._C.Graph.constant = _graph_constant  # type: ignore[attr-defined]
torch._C.Node.__getitem__ = _node_getitem  # type: ignore[attr-defined, misc]<|MERGE_RESOLUTION|>--- conflicted
+++ resolved
@@ -1014,20 +1014,11 @@
                 return None
             elif op_name == "device" and n.output().type().kind() == "DeviceObjType":
                 return None
-<<<<<<< HEAD
             elif op_name == "Loop" or op_name == "If":
-                new_op_outputs = g.op(op_name, *inputs, outputs=n.outputsSize())
-                new_node = new_op_outputs[0].node() if n.outputsSize() > 1 else new_op_outputs.node()
-                for b in n.blocks():
-                    new_block = new_node.addBlock()
-                    # Copy input metadata to subblock
-=======
-            elif op_name == 'Loop' or op_name == 'If':
                 static_if = (op_name == "If" and inputs[0].node().kind() == "onnx::Constant")
                 is_sub_block = False
                 if static_if:
                     # Fold static if
->>>>>>> b0a824f2
                     #
                     # The torch IR
                     # graph(%embedding_matrix.1 : Float(10, 15, strides=[15, 1], requires_grad=0, device=cpu),
