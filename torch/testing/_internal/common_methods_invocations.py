--- conflicted
+++ resolved
@@ -1475,34 +1475,6 @@
 
     return samples
 
-<<<<<<< HEAD
-foreach_binary_op_db: List[OpInfo] = [
-    ForeachBinaryFuncInfo('_foreach_add',
-                          method=torch._foreach_add,
-                          inplace=torch._foreach_add_,
-                          ref=torch.add,
-                          ref_name='add'),
-
-    ForeachBinaryFuncInfo('_foreach_sub',
-                          method=torch._foreach_sub,
-                          inplace=torch._foreach_sub_,
-                          ref=torch.sub,
-                          ref_name='sub'),
-
-    ForeachBinaryFuncInfo('_foreach_mul',
-                          method=torch._foreach_mul,
-                          inplace=torch._foreach_mul_,
-                          ref=torch.mul,
-                          ref_name='mul'),
-
-    ForeachBinaryFuncInfo('_foreach_div',
-                          method=torch._foreach_div,
-                          inplace=torch._foreach_div_,
-                          ref=torch.div,
-                          ref_name='div',
-                          safe_casts_outputs=True),
-]
-=======
 
 def sample_inputs_cumsum(op_info, device, dtype, requires_grad):
     def _make_tensor_helper(shape, low=None, high=None):
@@ -1518,7 +1490,33 @@
     )
 
     return samples
->>>>>>> a44f7525
+
+foreach_binary_op_db: List[OpInfo] = [
+    ForeachBinaryFuncInfo('_foreach_add',
+                          method=torch._foreach_add,
+                          inplace=torch._foreach_add_,
+                          ref=torch.add,
+                          ref_name='add'),
+
+    ForeachBinaryFuncInfo('_foreach_sub',
+                          method=torch._foreach_sub,
+                          inplace=torch._foreach_sub_,
+                          ref=torch.sub,
+                          ref_name='sub'),
+
+    ForeachBinaryFuncInfo('_foreach_mul',
+                          method=torch._foreach_mul,
+                          inplace=torch._foreach_mul_,
+                          ref=torch.mul,
+                          ref_name='mul'),
+
+    ForeachBinaryFuncInfo('_foreach_div',
+                          method=torch._foreach_div,
+                          inplace=torch._foreach_div_,
+                          ref=torch.div,
+                          ref_name='div',
+                          safe_casts_outputs=True),
+]
 
 foreach_unary_op_db: List[OpInfo] = [
     ForeachUnaryFuncInfo('_foreach_neg',
@@ -1697,11 +1695,8 @@
                          inplace=torch._foreach_abs_,
                          ref=torch.abs,
                          dtypes=all_types_and_complex_and(torch.bfloat16, torch.half, torch.bool),
-                         dtypesIfCPU=all_types_and_complex_and(torch.bfloat16, torch.half, torch.bool),
+                         dtypesIfCPU=all_types_and_complex_and(torch.bfloat16, torch.half),
                          dtypesIfCUDA=all_types_and_complex_and(torch.bfloat16, torch.half, torch.bool),
-                         skips=(
-                             SkipInfo('TestForeach', 'test_unary', device_type='cpu', dtypes=[torch.bool]),
-                         ),
                          safe_casts_outputs=False)
 ]
 
