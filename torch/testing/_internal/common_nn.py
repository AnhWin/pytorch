--- conflicted
+++ resolved
@@ -5276,19 +5276,12 @@
             test_input_jacobian = torch.is_floating_point(input_tuple[0])
             test_case.check_jacobian(module, input_tuple[0], test_input_jacobian)
         else:
-<<<<<<< HEAD
-            test_case.assertTrue(gradcheck(fn_to_gradcheck, input_tuple + params), check_forward=check_forward)
-
-        if self.check_gradgrad:
-            test_case.assertTrue(gradgradcheck(fn_to_gradcheck, input_tuple + params), check_forward=check_forward)
-=======
             test_case.assertTrue(gradcheck(fn_to_gradcheck, input_tuple + params,
-                                           check_batched_grad=self.check_batched_grad))
+                                           check_batched_grad=self.check_batched_grad, check_forward=check_forward))
 
         if self.check_gradgrad:
             test_case.assertTrue(gradgradcheck(fn_to_gradcheck, input_tuple + params,
-                                               check_batched_grad=self.check_batched_grad))
->>>>>>> 3bd5a1eb
+                                               check_batched_grad=self.check_batched_grad, check_forward=check_forward))
 
     def _do_test(self, test_case, module, input):
         num_threads = torch.get_num_threads()
