
import torch
import torch.nn as nn
import torch.nn.quantized as nnq
from torch.nn.utils.rnn import PackedSequence
from torch.quantization import (
    quantize,
    prepare,
    convert,
    prepare_qat,
    quantize_dynamic,
    QuantWrapper,
    QuantStub,
    DeQuantStub,
    default_qconfig,
    default_dynamic_qconfig,
    per_channel_dynamic_qconfig,
    float16_dynamic_qconfig,
    float_qparams_weight_only_qconfig,
    PerChannelMinMaxObserver,
    QConfigDynamic,
    default_dynamic_quant_observer,
)

from torch.testing._internal.common_quantization import (
    QuantizationTestCase,
    AnnotatedSingleLayerLinearModel,
    QuantStubModel,
    ModelWithFunctionals,
    SingleLayerLinearDynamicModel,
    TwoLayerLinearModel,
    NestedModel,
    ResNetBase,
    RNNDynamicModel,
    RNNCellDynamicModel,
    ActivationsTestModel,
    NormalizationTestModel,
    test_only_eval_fn,
    prepare_dynamic,
    convert_dynamic,
    skipIfNoFBGEMM,
    EmbeddingBagModule,
    EmbeddingModule,
    EmbeddingWithLinear,
)

# annotated models
from torch.testing._internal.common_quantization import (
    AnnotatedTwoLayerLinearModel,
    AnnotatedNestedModel,
    AnnotatedSubNestedModel,
    AnnotatedCustomConfigNestedModel,
    AnnotatedSkipQuantModel,
)

from torch.testing._internal.common_quantized import (
    override_quantized_engine,
    supported_qengines,
    override_qengines,
)
from torch.testing._internal.jit_utils import JitTestCase
from hypothesis import given
from hypothesis import strategies as st
import torch.testing._internal.hypothesis_utils as hu
hu.assert_deadline_disabled()

# Standard library
from typing import Tuple
import io
import unittest
import numpy as np

class TestPostTrainingStatic(QuantizationTestCase):

    def test_single_layer(self):
        r"""Quantize SingleLayerLinearModel which has one Linear module, make sure it is swapped
        to nnq.Linear which is the quantized version of the module
        """
        for qengine in supported_qengines:
            with override_quantized_engine(qengine):
                qconfig = torch.quantization.get_default_qconfig(qengine)
                model = AnnotatedSingleLayerLinearModel(qengine)
                model.qconfig = qconfig
                model = prepare(model)
                # Check if observers and quant/dequant nodes are inserted
                self.checkNoPrepModules(model)
                self.checkHasPrepModules(model.fc1)
                self.checkObservers(model)

                test_only_eval_fn(model, self.calib_data)
                model = convert(model)

                def checkQuantized(model):
                    self.checkNoPrepModules(model)
                    self.checkHasPrepModules(model.fc1)
                    self.checkWrappedQuantizedLinear(model.fc1)
                    test_only_eval_fn(model, self.calib_data)
                    self.checkScriptable(model, self.calib_data)
                    self.checkNoQconfig(model)

                checkQuantized(model)

                # test one line API - out of place version
                base = AnnotatedSingleLayerLinearModel(qengine)
                base.qconfig = qconfig
                keys_before = set(list(base.state_dict().keys()))
                model = quantize(base, test_only_eval_fn, [self.calib_data])
                checkQuantized(model)
                keys_after = set(list(base.state_dict().keys()))
                self.assertEqual(keys_before, keys_after)  # simple check that nothing changed

                # in-place version
                model = AnnotatedSingleLayerLinearModel(qengine)
                model.qconfig = qconfig
                quantize(model, test_only_eval_fn, [self.calib_data], inplace=True)
                checkQuantized(model)

    @skipIfNoFBGEMM
    def test_two_layers(self):
        r"""TwoLayerLinearModel has two Linear modules but we only quantize the second one
        `fc2`, and `fc1`is not quantized
        """
        with override_quantized_engine('fbgemm'):
            model = AnnotatedTwoLayerLinearModel()
            model = prepare(model)

            self.checkNoPrepModules(model)
            self.checkObservers(model)
            self.checkNoPrepModules(model.fc1)
            self.checkHasPrepModules(model.fc2)

            test_only_eval_fn(model, self.calib_data)
            model = convert(model)

            def checkQuantized(model):
                self.checkNoPrepModules(model)
                self.checkNoPrepModules(model.fc1)
                self.checkHasPrepModules(model.fc2)
                self.assertEqual(type(model.fc1), torch.nn.Linear)
                self.checkWrappedQuantizedLinear(model.fc2)
                test_only_eval_fn(model, self.calib_data)
                self.checkScriptable(model, self.calib_data)
                self.checkNoQconfig(model)

            checkQuantized(model)

            # test one line API
            model = quantize(AnnotatedTwoLayerLinearModel(), test_only_eval_fn,
                             [self.calib_data])
            checkQuantized(model)

    def test_nested1(self):
        r"""Test quantization for nested model, top level 'fc3' and
        'fc1' of submodule 'sub2', 'sub2.fc2' is not quantized
        """
        for qengine in supported_qengines:
            with override_quantized_engine(qengine):
                model = AnnotatedNestedModel(qengine)

                def checkPrepModules(model, before_calib=False):
                    if before_calib:
                        self.checkObservers(model)
                    self.checkNoPrepModules(model)
                    self.checkNoPrepModules(model.sub1)
                    self.checkNoPrepModules(model.sub1.fc)
                    self.checkNoPrepModules(model.sub1.relu)
                    self.checkNoPrepModules(model.sub2)
                    self.checkHasPrepModules(model.sub2.fc1)
                    self.checkNoPrepModules(model.sub2.fc2)
                    self.checkHasPrepModules(model.fc3)

                model = prepare(model)
                checkPrepModules(model, True)
                test_only_eval_fn(model, self.calib_data)
                model = convert(model)

                def checkQuantized(model):
                    checkPrepModules(model)
                    self.checkLinear(model.sub1.fc)
                    self.checkWrappedQuantizedLinear(model.fc3)
                    self.checkWrappedQuantizedLinear(model.sub2.fc1)
                    self.checkLinear(model.sub2.fc2)
                    test_only_eval_fn(model, self.calib_data)
                    self.checkScriptable(model, self.calib_data)
                    self.checkNoQconfig(model)

                checkQuantized(model)

                # test one line API
                model = quantize(AnnotatedNestedModel(qengine), test_only_eval_fn,
                                 [self.calib_data])
                checkQuantized(model)


    @skipIfNoFBGEMM
    def test_nested2(self):
        model = AnnotatedSubNestedModel()
        model = prepare(model)

        def checkPrepModules(model, before_calib=False):
            if before_calib:
                self.checkObservers(model)
            self.checkNoPrepModules(model)
            self.checkNoPrepModules(model.sub1)
            self.checkNoPrepModules(model.sub1.fc)
            self.checkNoPrepModules(model.sub1.relu)
            self.checkHasPrepModules(model.sub2)
            self.checkNoPrepModules(model.sub2.module.fc1)
            self.checkNoPrepModules(model.sub2.module.fc2)
            self.checkHasPrepModules(model.fc3)

        checkPrepModules(model, True)

        test_only_eval_fn(model, self.calib_data)
        model = convert(model)

        def checkQuantized(model):
            checkPrepModules(model)
            self.checkLinear(model.sub1.fc)
            self.assertEqual(type(model.sub1.relu), torch.nn.ReLU)
            self.checkQuantizedLinear(model.sub2.module.fc1)
            self.checkQuantizedLinear(model.sub2.module.fc2)
            self.checkWrappedQuantizedLinear(model.fc3)
            test_only_eval_fn(model, self.calib_data)
            self.checkScriptable(model, self.calib_data)
            self.checkNoQconfig(model)

        checkQuantized(model)

        # test one line API
        model = quantize(AnnotatedSubNestedModel(), test_only_eval_fn,
                         [self.calib_data])
        checkQuantized(model)

    def test_nested3(self):
        r"""More complicated nested test case with child qconfig overrides
        parent qconfig
        """
        for qengine in supported_qengines:
            with override_quantized_engine(qengine):
                model = AnnotatedCustomConfigNestedModel()
                model = prepare(model)

                def checkPrepModules(model, before_calib=False):
                    if before_calib:
                        self.checkObservers(model)
                    self.checkNoPrepModules(model)
                    self.checkNoPrepModules(model.sub1)
                    self.checkNoPrepModules(model.sub1.fc)
                    self.checkNoPrepModules(model.sub1.relu)
                    self.checkNoPrepModules(model.sub2)
                    self.checkHasPrepModules(model.sub2.fc1)
                    self.checkHasPrepModules(model.sub2.fc2)
                    self.checkHasPrepModules(model.fc3)

                checkPrepModules(model, True)

                test_only_eval_fn(model, self.calib_data)
                model = convert(model)

                def checkQuantized(model):
                    checkPrepModules(model)
                    self.checkWrappedQuantizedLinear(model.sub2.fc1)
                    self.checkWrappedQuantizedLinear(model.sub2.fc2)
                    self.checkWrappedQuantizedLinear(model.fc3)
                    test_only_eval_fn(model, self.calib_data)
                    self.checkScriptable(model, self.calib_data)
                    self.checkNoQconfig(model)

                checkQuantized(model)

                # test one line API
                model = quantize(AnnotatedCustomConfigNestedModel(), test_only_eval_fn,
                                 [self.calib_data])
                checkQuantized(model)

    def test_skip_quant(self):
        r"""The case when we want to skip quantizing some layers
        """
        for qengine in supported_qengines:
            with override_quantized_engine(qengine):
                model = AnnotatedSkipQuantModel(qengine)
                model = prepare(model)
                self.checkObservers(model)

                test_only_eval_fn(model, self.calib_data)
                model = convert(model)

                def checkQuantized(model):
                    self.checkLinear(model.fc)
                    self.checkQuantDequant(model.sub)
                    self.checkQuantizedLinear(model.sub.module.fc1)
                    self.checkQuantizedLinear(model.sub.module.fc2)
                    self.assertEqual(type(model.sub.module.relu1), nn.ReLU)
                    self.assertEqual(type(model.sub.module.relu2), nn.ReLU)
                    self.checkScriptable(model, self.calib_data)
                    self.checkNoQconfig(model)

                checkQuantized(model)

                # test one line API
                model = quantize(AnnotatedSkipQuantModel(qengine), test_only_eval_fn, [self.calib_data])
                checkQuantized(model)

    @skipIfNoFBGEMM
    def test_manual(self):
        r"""User inserts QuantStub and DeQuantStub in model code
        and call the quantization utility functions.
        """
        model = QuantStubModel()
        # propagate the qconfig of parents to children, model is changed
        # inplace
        model = prepare(model)
        self.checkObservers(model)

        test_only_eval_fn(model, self.calib_data)
        model = convert(model)

        def checkQuantized(model):
            self.assertEqual(type(model.fc), nnq.Linear)
            test_only_eval_fn(model, self.calib_data)
            self.checkScriptable(model, self.calib_data)
            self.checkNoQconfig(model)

        checkQuantized(model)

        # test one line API
        model = quantize(QuantStubModel(), test_only_eval_fn, [self.calib_data])
        checkQuantized(model)

    def test_resnet_base(self):
        r"""Test quantization for bottleneck topology used in resnet/resnext
        and add coverage for conversion of average pool and float functional
        """
        for qengine in supported_qengines:
            with override_quantized_engine(qengine):
                qconfig = torch.quantization.get_default_qconfig(qengine)
                model = ResNetBase().float().eval()
                model.fuse_model()
                model = QuantWrapper(model)
                model.qconfig = qconfig
                model = prepare(model)
                self.checkObservers(model)
                test_only_eval_fn(model, self.img_data_2d)
                model = convert(model)

                def checkQuantized(model):
                    self.assertEqual(type(model.module.conv1), nn.intrinsic.quantized.ConvReLU2d)
                    self.assertEqual(type(model.module.myop), nn.quantized.QFunctional)
                    self.assertEqual(type(model.module.avgpool), nn.AdaptiveAvgPool2d)
                    self.assertEqual(type(model.module.fc), nnq.Linear)

                    test_only_eval_fn(model, self.img_data_2d)
                    self.checkNoQconfig(model)

                checkQuantized(model)

    @skipIfNoFBGEMM
    def test_normalization(self):
        r"""
        Test quantization of normalization layers
        """
        model = NormalizationTestModel()
        model.qconfig = torch.quantization.get_default_qconfig('fbgemm')
        prepare(model, inplace=True)
        self.checkObservers(model)
        test_only_eval_fn(model, self.calib_data)
        model = convert(model)

        def checkQuantized(model):
            self.checkNoPrepModules(model.layer_norm)
            self.checkNoPrepModules(model.group_norm)
            self.checkNoPrepModules(model.instance_norm1d)
            self.checkNoPrepModules(model.instance_norm2d)
            self.checkNoPrepModules(model.instance_norm3d)
            self.assertEqual(type(model.layer_norm), nnq.LayerNorm)
            self.assertEqual(type(model.group_norm), nnq.GroupNorm)
            self.assertEqual(type(model.instance_norm1d), nnq.InstanceNorm1d)
            self.assertEqual(type(model.instance_norm2d), nnq.InstanceNorm2d)
            self.assertEqual(type(model.instance_norm3d), nnq.InstanceNorm3d)
            test_only_eval_fn(model, self.calib_data)
            self.checkScriptable(model, self.calib_data)
            self.checkNoQconfig(model)

        checkQuantized(model)

        model_oneline = quantize(
            NormalizationTestModel(), test_only_eval_fn, [self.calib_data])
        checkQuantized(model)

    def test_save_load_state_dict(self):
        r"""Test PTQ flow of creating a model and quantizing it and saving the quantized state_dict
        Load the quantized state_dict for eval and compare results against original model
        """

        for qengine in supported_qengines:
            with override_quantized_engine(qengine):
                model = TwoLayerLinearModel()
                model = torch.quantization.QuantWrapper(model)
                model.qconfig = torch.quantization.get_default_qconfig(qengine)

                model = prepare(model)
                # calibrate
                test_only_eval_fn(model, self.calib_data)
                model = convert(model)
                x = torch.rand(2, 5, dtype=torch.float)
                ref = model(x)

                quant_state_dict = model.state_dict()

                # Create model again for eval
                model = TwoLayerLinearModel()
                model = torch.quantization.QuantWrapper(model)
                model.qconfig = torch.quantization.get_default_qconfig(qengine)
                model = prepare(model)
                model = convert(model)
                new_state_dict = model.state_dict()

                # Check to make sure the state dict keys match original model after convert.
                self.assertEqual(set(new_state_dict.keys()), set(quant_state_dict.keys()))

                model.load_state_dict(quant_state_dict)

                out = model(x)
                self.assertEqual(ref, out)

    @skipIfNoFBGEMM
    def test_activations(self):
        r"""
        Test quantization of activations
        """
        model = ActivationsTestModel()
        model.qconfig = torch.quantization.get_default_qconfig('fbgemm')
        prepare(model, inplace=True)
        self.checkObservers(model)
        test_only_eval_fn(model, self.calib_data)
        model = convert(model)

        def checkQuantized(model):
            self.checkNoPrepModules(model.hardswish)
            self.assertEqual(type(model.hardswish), nnq.Hardswish)
            self.assertEqual(type(model.elu), nnq.ELU)
            test_only_eval_fn(model, self.calib_data)
            self.checkScriptable(model, self.calib_data)
            self.checkNoQconfig(model)

        checkQuantized(model)

        # test one line API
        model_oneline = quantize(ActivationsTestModel(), test_only_eval_fn,
                                 [self.calib_data])
        checkQuantized(model_oneline)

    @override_qengines
    def test_forward_hooks_preserved(self):
        r"""Test post-training static quantization on preserving
        pre forward and post forward hooks of original model
        """
        qengine = torch.backends.quantized.engine
        model = QuantStubModel()
        counter = {
            'pre_forwards': 0,
            'forwards': 0,
        }

        def fw_pre_hook(h_module, input):
            counter['pre_forwards'] += 1

        def fw_hook(h_module, input, output):
            counter['forwards'] += 1

        model.fc.register_forward_pre_hook(fw_pre_hook)
        model.fc.register_forward_hook(fw_hook)

        model.qconfig = torch.quantization.get_default_qconfig(qengine)
        model = prepare(model)

        def checkHooksIsPresent(model, before_convert=True):
            num_fwd_hooks = 1
            if before_convert:
                self.assertEqual(len(model.quant._forward_hooks.values()), 1,
                                 "Quantization observer hook has disappeared")
                num_fwd_hooks = 2

            self.assertObjectIn(fw_pre_hook, model.fc._forward_pre_hooks.values())
            self.assertObjectIn(fw_hook, model.fc._forward_hooks.values())
            self.assertEqual(len(model.fc._forward_pre_hooks.values()), 1,
                             "Extra pre forward hooks have appeared on a layer")
            # During static quantization non stub layers are provided with quantization observer hook too
            self.assertEqual(len(model.fc._forward_hooks.values()), num_fwd_hooks,
                             "Extra post forward hooks have appeared on a layer")
            # Implicitly check that fw_hook goes after _observer_forward_hook
            self.assertEqual(list(model.fc._forward_hooks.values())[-1], fw_hook,
                             "_observer_forward_hook is not a first entry of the hooks list")

        checkHooksIsPresent(model, True)
        test_only_eval_fn(model, self.calib_data)
        torch.quantization.convert(model, inplace=True)
        checkHooksIsPresent(model, False)

    @skipIfNoFBGEMM
    def test_quantized_embedding(self):
        r""" Test the post-training quantization flow, serialization and scripting
        of embedding modules
        """
        model = EmbeddingModule().eval()
        indices = torch.tensor([9, 6, 5, 7, 8, 8, 9, 2, 8, 6, 6, 9, 1, 6, 8, 8, 3, 2, 3, 6, 3, 6, 5, 7, 0, 8, 4, 6, 5, 8, 2, 3])
        weights = torch.randn(10, 12, dtype=torch.float32)
        model.qconfig = float_qparams_weight_only_qconfig
        prepare(model, inplace=True)
        convert(model, inplace=True)
        self.assertTrue('QuantizedEmbedding' in str(model))
        self.assertEqual(type(model.emb), torch.nn.quantized.Embedding)
        self.checkScriptable(model, [[indices]], check_save_load=True)

        model = EmbeddingWithLinear().eval()
        prepare(model, inplace=True)
        convert(model, inplace=True)
        self.assertTrue('QuantizedEmbedding' in str(model))
        self.assertTrue('QuantizedLinear' in str(model))
        self.checkQuantizedLinear(model.fc)

    @skipIfNoFBGEMM
    def test_embedding_linear_dynamic(self):
        class EmbeddingWithLinearDynamic(torch.nn.Module):
            def __init__(self):
                super().__init__()
                self.emb = torch.nn.Embedding(num_embeddings=10, embedding_dim=12)
                self.fc = torch.nn.Linear(5, 5)

            def forward(self, indices, linear_in):
                return self.emb(indices), self.fc(linear_in)

        model = EmbeddingWithLinearDynamic()
        qconfig_dict = {'fc' : default_dynamic_qconfig}
        model = EmbeddingWithLinear()
        quantize_dynamic(model, qconfig_dict, inplace=True)

        model.emb.qconfig = float_qparams_weight_only_qconfig
        prepare(model, inplace=True)
        convert(model, inplace=True)
        self.assertTrue('QuantizedEmbedding' in str(model))
        self.assertTrue('DynamicQuantizedLinear' in str(model))


    @skipIfNoFBGEMM
    def test_dequant_stub(self):
        m = QuantStubModel().eval()
        prepare(m, inplace=True)
        self.checkObservers(m)
        convert(m, inplace=True)
        self.assertEqual(type(m.quant), nnq.Quantize)
        self.assertEqual(type(m.fc), nnq.Linear)
        self.assertEqual(type(m.dequant), nnq.DeQuantize)

        # check DeQuantStub is not swapped when it doesn't have a qconfig
        m2 = QuantStubModel().eval()
        m2.dequant.qconfig = None
        prepare(m2, inplace=True)
        self.checkObservers(m2)
        convert(m2, inplace=True)
        self.assertEqual(type(m2.quant), nnq.Quantize)
        self.assertEqual(type(m2.fc), nnq.Linear)
        self.assertEqual(type(m2.dequant), DeQuantStub)


    def test_quantized_embedding_bag(self):
        r""" Test the post-training quantization flow, serialization and scripting
        of embedding_bag modules
        """
        indices = torch.tensor([9, 6, 5, 7, 8, 8, 9, 2, 8, 6, 6, 9, 1, 6, 8, 8, 3, 2, 3, 6, 3, 6, 5, 7, 0, 8, 4, 6, 5, 8, 2, 3])
        offsets = torch.tensor([0, 19, 20, 28, 28, 32])
        weights = torch.randn(10, 12, dtype=torch.float32)

        for dtype in [torch.quint8, torch.quint4x2]:
            model = EmbeddingBagModule().eval()
            float_qparams_observer = PerChannelMinMaxObserver.with_args(dtype=dtype,
                                                                        qscheme=torch.per_channel_affine_float_qparams,
                                                                        ch_axis=0)
            float_qparams_qconfig = QConfigDynamic(activation=default_dynamic_quant_observer,
                                                   weight=float_qparams_observer)
            model.qconfig = float_qparams_qconfig

            prepare(model, inplace=True)
            quantized_model = convert(model)

            per_sample_weights = torch.from_numpy(np.random.uniform(
                low=0.01, high=0.5, size=[len(indices)]).astype(np.float32))

            # Test to make sure module is quantized correctly.
            self.assertTrue('QuantizedEmbeddingBag' in str(quantized_model))
            self.checkDynamicQuantizedModule(quantized_model.emb, torch.nn.quantized.EmbeddingBag, torch.quint8)
            self.checkScriptable(quantized_model, [[indices, offsets, per_sample_weights]], check_save_load=True)

            class EmbeddingBagWithLinear(torch.nn.Module):
                def __init__(self):
                    super().__init__()
                    self.emb = torch.nn.EmbeddingBag(num_embeddings=10, embedding_dim=12,
                                                     include_last_offset=True, scale_grad_by_freq=False, mode='sum')
                    self.fc = torch.nn.Linear(5, 5)

                def forward(self, indices, offsets, per_sample_weights, linear_in):
                    return self.emb(indices, offsets, per_sample_weights), self.fc(linear_in)

            # Test quantization of embedding_bag layer only
            model2 = EmbeddingBagWithLinear().eval()
            model2.emb.qconfig = float_qparams_qconfig
            prepare(model2, inplace=True)
            quantized_model = convert(model2)

            self.assertTrue('QuantizedEmbeddingBag' in str(quantized_model))
            self.checkLinear(model2.fc)
            self.checkDynamicQuantizedModule(quantized_model.emb, torch.nn.quantized.EmbeddingBag, torch.quint8)

    @skipIfNoFBGEMM
    def test_custom_module_class(self):
        class CustomModule(torch.nn.Module):
            def __init__(self):
                super().__init__()
                self.conv = torch.nn.Conv2d(1, 1, 1)

            def forward(self, x):
                return self.conv(x)

        class ObservedCustomModule(torch.nn.Module):
            def __init__(self, conv):
                super().__init__()
                self.conv = conv

            def forward(self, x):
                return self.conv(x)

            @classmethod
            def from_float(cls, float_module):
                assert hasattr(float_module, 'qconfig')
                observed = cls(float_module.conv)
                observed.qconfig = float_module.qconfig
                return observed

        class QuantizedCustomModule(torch.nn.Module):
            def __init__(self, conv):
                super().__init__()
                self.conv = conv

            def forward(self, x):
                return self.conv(x)

            @classmethod
            def from_observed(cls, observed_module):
                assert hasattr(observed_module, 'qconfig')
                assert hasattr(observed_module, 'activation_post_process')
                observed_module.conv.activation_post_process = \
                    observed_module.activation_post_process
                quantized = cls(nnq.Conv2d.from_float(observed_module.conv))
                return quantized

        class M(torch.nn.Module):
            def __init__(self):
                super().__init__()
                self.quant = QuantStub()
                self.conv = torch.nn.Conv2d(1, 1, 1)
                self.custom = CustomModule()
                self.dequant = DeQuantStub()

            def forward(self, x):
                x = self.quant(x)
                x = self.conv(x)
                x = self.custom(x)
                x = self.dequant(x)
                return x

        class RefM(torch.nn.Module):
            def __init__(self):
                super().__init__()
                self.quant = QuantStub()
                self.conv1 = torch.nn.Conv2d(1, 1, 1)
                self.conv2 = torch.nn.Conv2d(1, 1, 1)
                self.dequant = DeQuantStub()

            def forward(self, x):
                x = self.quant(x)
                x = self.conv1(x)
                x = self.conv2(x)
                x = self.dequant(x)
                return x

        data = torch.randn(1, 1, 1, 1)
        # instantiate M and RefM and align the parameters
        original_m = M()
        original_ref_m = RefM()
        original_ref_m.conv1.weight = torch.nn.Parameter(original_m.conv.weight.detach())
        original_ref_m.conv1.bias = torch.nn.Parameter(original_m.conv.bias.detach())
        original_ref_m.conv2.weight = torch.nn.Parameter(original_m.custom.conv.weight.detach())
        original_ref_m.conv2.bias = torch.nn.Parameter(original_m.custom.conv.bias.detach())

        original_m.qconfig = default_qconfig
        prepare_custom_config_dict = {
            "float_to_observed_custom_module_class": {
                CustomModule: ObservedCustomModule
            }
        }
        convert_custom_config_dict = {
            "observed_to_quantized_custom_module_class": {
                ObservedCustomModule: QuantizedCustomModule
            }
        }
        m = prepare(
            original_m,
            prepare_custom_config_dict=prepare_custom_config_dict)
        self.checkObservers(m, None, prepare_custom_config_dict)
        # calibration
        m(data)
        # all activation observers are inserted in the top level module

        # check converted/quantized model
        m = convert(
            m,
            convert_custom_config_dict=convert_custom_config_dict)
        # check if the module is properly quantized
        self.assertEqual(type(m.quant), nnq.Quantize)
        self.assertEqual(type(m.conv), nnq.Conv2d)
        self.assertEqual(type(m.custom.conv), nnq.Conv2d)
        self.assertEqual(type(m.dequant), nnq.DeQuantize)
        res = m(data)

        # quantize the reference model
        original_ref_m.eval()
        original_ref_m.qconfig = default_qconfig
        ref_m = prepare(original_ref_m)
        ref_m(data)
        ref_m = convert(ref_m)
        ref_res = ref_m(data)
        self.assertEqual(res, ref_res)

    @skipIfNoFBGEMM
    def test_convtranspose_per_channel_fails_early(self):
        r"""
        Verifies that attempting to quantize a ConvTranspose module with per-Channel
        weight observers fails in the prepare step, as opposed to the convert step.
        """
        m = torch.nn.Sequential(torch.nn.ConvTranspose2d(1, 1, 1))
        m.qconfig = torch.quantization.get_default_qconfig('fbgemm')
        with self.assertRaises(AssertionError) as context:
            mp = torch.quantization.prepare(m)
        self.assertTrue(
            str(context.exception) ==
            'Per channel weight observer is not supported yet for ConvTranspose{n}d.')

    @skipIfNoFBGEMM
    def test_convtranspose_per_channel_qconfig_none(self):
        r"""
        Verifies that having qconfig==None for conv transpose does not crash
        """
        m = torch.nn.Sequential(torch.nn.ConvTranspose2d(1, 1, 1))
        m.qconfig = torch.quantization.get_default_qconfig('fbgemm')
        m[0].qconfig = None
        mp = torch.quantization.prepare(m)


@skipIfNoFBGEMM
class TestPostTrainingDynamic(QuantizationTestCase):
    def test_single_layer(self):
        r"""Dynamic Quantize SingleLayerLinearDynamicModel which has one Linear module,
        make sure it is swapped to nnqd.Linear which is the quantized version of
        the module
        """
        for dtype in [torch.qint8, torch.float16]:
            model = SingleLayerLinearDynamicModel().eval()
            qconfig = float16_dynamic_qconfig if dtype == torch.float16 else default_dynamic_qconfig
            qconfig_dict = {
                'fc1': qconfig
            }
            prepare_dynamic(model, qconfig_dict)
            convert_dynamic(model)

            def checkQuantized(model):
                self.checkDynamicQuantizedLinear(model.fc1, dtype)
                self.checkScriptable(model, self.calib_data, check_save_load=True)
                self.checkNoQconfig(model)

            checkQuantized(model)

            # test one line API - out of place version
            base = SingleLayerLinearDynamicModel()
            keys_before = set(list(base.state_dict().keys()))
            model = quantize_dynamic(base, qconfig_dict)
            checkQuantized(model)
            keys_after = set(list(base.state_dict().keys()))
            self.assertEqual(keys_before, keys_after)  # simple check that nothing changed

            # in-place version
            model = SingleLayerLinearDynamicModel()
            quantize_dynamic(model, qconfig_dict, inplace=True)
            checkQuantized(model)

            # Test set qconfig
            model = SingleLayerLinearDynamicModel()
            quantize_dynamic(model, set([nn.Linear]), inplace=True, dtype=dtype)
            checkQuantized(model)

    def test_two_layers(self):
        r"""TwoLayerLinearModel has two Linear modules but we only quantize the second one
        `fc2`, and `fc1`is not quantized
        """
        for dtype in [torch.qint8, torch.float16]:
            model = TwoLayerLinearModel().eval()
            qconfig = float16_dynamic_qconfig if dtype == torch.float16 else default_dynamic_qconfig
            qconfig_dict = {
                'fc2': qconfig
            }
            prepare_dynamic(model, qconfig_dict)

            convert_dynamic(model)

            def checkQuantized(model):
                self.assertEqual(type(model.fc1), torch.nn.Linear)
                self.checkDynamicQuantizedLinear(model.fc2, dtype=dtype)
                self.checkScriptable(model, self.calib_data, check_save_load=True)
                self.checkNoQconfig(model)

            checkQuantized(model)

            # test one line API
            model = quantize_dynamic(TwoLayerLinearModel().eval(), qconfig_dict)
            checkQuantized(model)

            # Test set API
            model = quantize_dynamic(TwoLayerLinearModel().eval(), {'fc2'}, dtype=dtype)
            checkQuantized(model)

    def test_nested1(self):
        r"""Test quantization for nested model, top level 'fc3' and
        'fc1' of submodule 'sub2', 'sub2.fc2' is not quantized
        """
        for dtype in [torch.qint8, torch.float16]:
            model = NestedModel().eval()
            qconfig = float16_dynamic_qconfig if dtype == torch.float16 else default_dynamic_qconfig
            qconfig_dict = {
                'fc3': qconfig,
                'sub2.fc1': qconfig
            }

            prepare_dynamic(model, qconfig_dict)
            convert_dynamic(model)

            def checkQuantized(model):
                self.checkLinear(model.sub1.fc)
                self.checkDynamicQuantizedLinear(model.fc3, dtype=dtype)
                self.checkDynamicQuantizedLinear(model.sub2.fc1, dtype=dtype)
                self.checkLinear(model.sub2.fc2)
                self.checkScriptable(model, self.calib_data, check_save_load=True)
                self.checkNoQconfig(model)

            checkQuantized(model)

            # test one line API
            model = quantize_dynamic(NestedModel().eval(), qconfig_dict)
            checkQuantized(model)

            model = quantize_dynamic(NestedModel().eval(), {'fc3', 'sub2.fc1'}, dtype=dtype)
            checkQuantized(model)

    def test_nested2(self):
        r"""Another test case for quantized, we will quantize all submodules
        of submodule sub2
        """
        for dtype in [torch.qint8, torch.float16]:
            model = NestedModel().eval()
            qconfig = float16_dynamic_qconfig if dtype == torch.float16 else default_dynamic_qconfig
            qconfig_dict = {
                'fc3': qconfig,
                'sub2': qconfig
            }
            prepare_dynamic(model, qconfig_dict)

            convert_dynamic(model)

            def checkQuantized(model):
                self.checkLinear(model.sub1.fc)
                self.assertEqual(type(model.sub1.relu), torch.nn.ReLU)
                self.checkDynamicQuantizedLinear(model.sub2.fc1, dtype=dtype)
                self.checkDynamicQuantizedLinear(model.sub2.fc2, dtype=dtype)
                self.checkDynamicQuantizedLinear(model.fc3, dtype=dtype)
                self.checkScriptable(model, self.calib_data, check_save_load=True)
                self.checkNoQconfig(model)

            checkQuantized(model)

            # test one line API
            model = quantize_dynamic(NestedModel().eval(), qconfig_dict, dtype=dtype)
            checkQuantized(model)

            # Test set API
            model = quantize_dynamic(NestedModel().eval(), {'fc3', 'sub2'}, dtype=dtype)
            checkQuantized(model)

    def test_nested3(self):
        r"""More complicated nested test case with child qconfig overrides
        parent qconfig
        """
        for dtype in [torch.qint8, torch.float16]:
            model = NestedModel().eval()
            qconfig = float16_dynamic_qconfig if dtype == torch.float16 else default_dynamic_qconfig
            qconfig_dynamic_dict = {
                'fc3': qconfig,
                'sub2': qconfig,
                'sub2.fc1': qconfig
            }
            prepare_dynamic(model, qconfig_dynamic_dict)

            convert_dynamic(model)

            def checkQuantized(model):
                self.checkDynamicQuantizedLinear(model.sub2.fc1, dtype=dtype)
                self.checkDynamicQuantizedLinear(model.sub2.fc2, dtype=dtype)
                self.checkDynamicQuantizedLinear(model.fc3, dtype=dtype)
                self.checkScriptable(model, self.calib_data, check_save_load=True)
                self.checkNoQconfig(model)

            checkQuantized(model)

            # test one line API
            model = quantize_dynamic(NestedModel().eval(), qconfig_dynamic_dict)
            checkQuantized(model)

            # Test set API
            model = quantize_dynamic(NestedModel().eval(), {'fc3', 'sub2', 'sub2.fc1'}, dtype=dtype)
            checkQuantized(model)

    def test_type_match_rule(self):
        r"""Test quantization for nested model, top level 'fc3' and
        'fc1' of submodule 'sub2', All 'torch.nn.Linear' modules are quantized
        """
        for dtype in [torch.qint8, torch.float16]:
            model = NestedModel().eval()
            qconfig = float16_dynamic_qconfig if dtype == torch.float16 else default_dynamic_qconfig
            qconfig_dict = {
                'fc3': None,
                'sub2.fc1': None,
                torch.nn.Linear: qconfig
            }

            prepare_dynamic(model, qconfig_dict)
            test_only_eval_fn(model, self.calib_data)
            convert_dynamic(model)

            def checkQuantized(model):
                self.checkDynamicQuantizedLinear(model.sub1.fc, dtype=dtype)
                self.checkLinear(model.fc3)
                self.checkLinear(model.sub2.fc1)
                self.checkDynamicQuantizedLinear(model.sub2.fc2, dtype=dtype)
                test_only_eval_fn(model, self.calib_data)
                self.checkScriptable(model, self.calib_data, check_save_load=True)
                self.checkNoQconfig(model)

            checkQuantized(model)

            # test one line API
            model = quantize_dynamic(NestedModel().eval(), qconfig_dict, dtype=dtype)
            checkQuantized(model)

    def test_per_channel_linear_quantize(self):
        r"""Test quantization for per_channel dynamic quantization
        """
        model = NestedModel().eval()
        qconfig_dict = {
            torch.nn.Linear: per_channel_dynamic_qconfig
        }

        prepare_dynamic(model, qconfig_dict)
        test_only_eval_fn(model, self.calib_data)
        convert_dynamic(model)

        def checkQuantized(model):
            self.checkDynamicQuantizedLinear(model.sub1.fc, dtype=torch.qint8)
            self.checkDynamicQuantizedLinear(model.fc3, dtype=torch.qint8)
            self.checkDynamicQuantizedLinear(model.sub2.fc1, dtype=torch.qint8)
            self.checkDynamicQuantizedLinear(model.sub2.fc2, dtype=torch.qint8)
            test_only_eval_fn(model, self.calib_data)
            self.checkScriptable(model, self.calib_data, check_save_load=True)
            self.checkNoQconfig(model)

        checkQuantized(model)
        # test one line API
        model = quantize_dynamic(NestedModel().eval(), qconfig_dict)
        checkQuantized(model)

    @given(qconfig=st.sampled_from([per_channel_dynamic_qconfig, default_dynamic_qconfig]),
           dtype=st.sampled_from([torch.qint8, torch.float16]))
    def test_quantized_rnn(self, qconfig, dtype):
        r"""Test dynamic quantization, scriptability and serialization for dynamic quantized lstm modules on int8 and fp16
        """
        niter = 10
        x = torch.tensor([[100, -155],
                          [-155, 100],
                          [100, -155]], dtype=torch.float).unsqueeze(0).repeat(niter, 1, 1)
        qconfig_dict = {
            torch.nn.LSTM : qconfig,
            torch.nn.GRU: qconfig
        }

        def checkQuantized(model, module_type):
            mod_type_map = {'LSTM': torch.nn.quantized.dynamic.LSTM,
                            'GRU': torch.nn.quantized.dynamic.GRU}
            mod_repr_map = {'LSTM': 'DynamicQuantizedLSTM',
                            'GRU': 'DynamicQuantizedGRU'}
            self.assertTrue(mod_repr_map[module_type] in str(model_quantized))
            self.checkDynamicQuantizedModule(model_quantized.mod, mod_type_map[module_type], dtype)

        for module_type in ['LSTM', 'GRU']:
            model = RNNDynamicModel(module_type).eval()

            if dtype == torch.float16:
                model_quantized = quantize_dynamic(model=model, dtype=dtype)
            else:
                model_quantized = quantize_dynamic(model=model, qconfig_spec=qconfig_dict, dtype=dtype)

            checkQuantized(model_quantized, module_type)
            self.checkScriptable(model_quantized, [[x]], check_save_load=True)

            class ScriptWrapperPackedLSTM(torch.nn.Module):
                def __init__(self, cell):
                    super(ScriptWrapperPackedLSTM, self).__init__()
                    self.cell = cell

                def forward(self, x: PackedSequence) -> Tuple[PackedSequence, Tuple[torch.Tensor, torch.Tensor]]:
                    return self.cell(x)

            class ScriptWrapperPackedGRU(torch.nn.Module):
                def __init__(self, cell):
                    super(ScriptWrapperPackedGRU, self).__init__()
                    self.cell = cell

                def forward(self, x: PackedSequence) -> Tuple[PackedSequence, torch.Tensor]:
                    return self.cell(x)

            script_wrapper_map = {'LSTM': ScriptWrapperPackedLSTM,
                                  'GRU': ScriptWrapperPackedGRU}
            packed_input = torch.nn.utils.rnn.pack_padded_sequence(x, torch.tensor([10, 5, 2]))
            model_with_packed_input = script_wrapper_map[module_type](model_quantized.mod)
            model_with_packed_input(packed_input)
            scripted = torch.jit.script(model_with_packed_input)
            scripted(packed_input)
            # We cannot trace with input dtype being a packed sequence
            self._checkScriptable(model_with_packed_input, scripted, [[packed_input]], True)


    @given(qconfig=st.sampled_from([per_channel_dynamic_qconfig, default_dynamic_qconfig]),
           dtype=st.sampled_from([torch.qint8, torch.float16]))
    def test_quantized_rnn_cell(self, qconfig, dtype):
        r"""Test dynamic quantization, scriptability and serialization for dynamic quantized rnn cell modules on int8 and fp16
        """
        qconfig_dict = {
            torch.nn.LSTMCell : qconfig,
            torch.nn.GRUCell : qconfig,
            torch.nn.RNNCell : qconfig
        }

        for module_type in ['LSTMCell', 'GRUCell', 'RNNTanh', 'RNNReLU']:
            model = RNNCellDynamicModel(module_type).eval()
            x = torch.tensor([[100, -155],
                             [-155, 100],
                             [100, -155]], dtype=torch.float)

            if torch.backends.quantized.engine == 'qnnpack' and dtype == torch.float16:
                continue
                # fp16 dynamic quant is not supported for qnnpack

            if dtype == torch.float16:
                model_quantized = quantize_dynamic(model=model, dtype=dtype)
            else:
                model_quantized = quantize_dynamic(model=model, qconfig_spec=qconfig_dict, dtype=dtype)

            def checkQuantized(model, module_type):
                mod_type_map = {'LSTMCell': torch.nn.quantized.dynamic.LSTMCell,
                                'GRUCell': torch.nn.quantized.dynamic.GRUCell,
                                'RNNTanh': torch.nn.quantized.dynamic.RNNCell,
                                'RNNReLU': torch.nn.quantized.dynamic.RNNCell}

                mod_repr_map = {'LSTMCell': 'DynamicQuantizedLSTMCell',
                                'GRUCell': 'DynamicQuantizedGRUCell',
                                'RNNTanh': 'DynamicQuantizedRNNCell',
                                'RNNReLU': 'DynamicQuantizedRNNCell'}

                self.assertTrue(mod_repr_map[module_type] in str(model_quantized))
                self.checkDynamicQuantizedModule(model_quantized.mod, mod_type_map[module_type], dtype)
                self.checkNoQconfig(model)

            # Smoke test extra reprs
            checkQuantized(model_quantized, module_type)
            self.checkScriptable(model_quantized, [[x]], check_save_load=True)


    def test_forward_hooks_preserved(self):
        r"""Test post-training dynamic quantization on preserving
        pre forward and post forward hooks of original model
        """
        for dtype in [torch.qint8, torch.float16]:
            model = SingleLayerLinearDynamicModel().eval()
            qconfig = float16_dynamic_qconfig if dtype == torch.float16 else default_dynamic_qconfig
            qconfig_dict = {
                'fc1': qconfig
            }
            convert_dynamic(model)

            counter = {
                'pre_forwards': 0,
                'forwards': 0,
            }

            def fw_pre_hook(h_module, input):
                counter['pre_forwards'] += 1

            def fw_hook(h_module, input, output):
                counter['forwards'] += 1

            model.fc1.register_forward_pre_hook(fw_pre_hook)
            model.fc1.register_forward_hook(fw_hook)
            prepare_dynamic(model, qconfig_dict)

            def checkHooksIsPresent(model):
                self.assertObjectIn(fw_pre_hook, model.fc1._forward_pre_hooks.values())
                self.assertObjectIn(fw_hook, model.fc1._forward_hooks.values())
                self.assertEqual(len(model.fc1._forward_pre_hooks.values()), 1,
                                 "Extra pre forward hooks have appeared on a layer")
                self.assertEqual(len(model.fc1._forward_hooks.values()), 1,
                                 "Extra post forward hooks have appeared on a layer")

            checkHooksIsPresent(model)
            test_only_eval_fn(model, self.calib_data)
            convert_dynamic(model)
            checkHooksIsPresent(model)

class TestEagerModeActivationOps(QuantizationTestCase):
    def _test_activation_op_impl(
            self, float_module_class, quantized_module_class, extra_module_kwargs):
        """ Implementation for testing common activation ops like leaky relu
        Args:
            extra_module_kwargs: keyword args to instantiate the float module
        """
        class M(torch.nn.Module):
            def __init__(self):
                super().__init__()
                self.activation_op = float_module_class(**extra_module_kwargs)
                self.quant = QuantStub()
                self.dequant = DeQuantStub()

            def forward(self, x):
                x = self.quant(x)
                x = self.activation_op(x)
                x = self.dequant(x)
                return x

        m = M().eval()
        m.qconfig = default_qconfig
        m = prepare(m)
        self.checkObservers(m)
        m = convert(m)
        self.assertEqual(type(m.activation_op), quantized_module_class)

    def test_leaky_relu(self):
        self._test_activation_op_impl(nn.LeakyReLU, nnq.LeakyReLU, {'negative_slope': 0.1, 'inplace': False})

    def test_relu(self):
        self._test_activation_op_impl(nn.ReLU, nn.ReLU, {'inplace': False})

class TestFunctionalModule(QuantizationTestCase):
    # Histogram Observers are slow, so have no-deadline to ensure test doesn't time out
    @given(train_mode=st.booleans())
    def test_functional_module(self, train_mode):
        model = ModelWithFunctionals()
        x = torch.rand(10, 1, dtype=torch.float)
        xq = torch.quantize_per_tensor(x, 0.01, 30, torch.quint8)
        self.checkScriptable(model, [[x]], check_save_load=True)
        if train_mode:
            model.qconfig = torch.quantization.get_default_qat_qconfig('fbgemm')
            model = prepare_qat(model)
        else:
            model.qconfig = torch.quantization.get_default_qconfig('qnnpack')
            model = prepare(model)
        # Check if observers and quant/dequant nodes are inserted
        self.checkNoPrepModules(model)
        self.checkObservers(model)
        # Calibrate
        model(xq.dequantize())
        model = convert(model)

        def checkQuantized(model):
            self.checkNoPrepModules(model)
            self.assertEqual(type(model.myadd), torch.nn.quantized.QFunctional)
            self.assertEqual(type(model.mycat), torch.nn.quantized.QFunctional)
            self.assertEqual(type(model.myadd_relu), torch.nn.quantized.QFunctional)
            self.checkNoQconfig(model)

        checkQuantized(model)
        self.checkScriptable(model, [[xq]], check_save_load=True)

<<<<<<< HEAD
class TestQuantizedFunctionalOps(QuantizationTestCase):
    def test_relu_api(self):
        X = torch.arange(-5, 5, dtype=torch.float)
        scale = 2.0
        zero_point = 1
        qX = torch.quantize_per_tensor(X, scale=scale, zero_point=zero_point, dtype=torch.quint8)
        qY = torch.relu(qX)
        qY_hat = F.relu(qX)
        self.assertEqual(qY, qY_hat)

    def _test_conv_api_impl(
        self, qconv_fn, conv_fn, batch_size, in_channels_per_group,
        input_feature_map_size, out_channels_per_group, groups, kernel_size,
        stride, padding, dilation, X_scale, X_zero_point, W_scale, W_zero_point,
        Y_scale, Y_zero_point, use_bias, use_channelwise,
    ):
        for i in range(len(kernel_size)):
            assume(input_feature_map_size[i] + 2 * padding[i]
                   >= dilation[i] * (kernel_size[i] - 1) + 1)
        (X, X_q, W, W_q, b) = _make_conv_test_input(
            batch_size, in_channels_per_group, input_feature_map_size,
            out_channels_per_group, groups, kernel_size, X_scale,
            X_zero_point, W_scale, W_zero_point, use_bias, use_channelwise)

        Y_exp = conv_fn(X, W, b, stride, padding, dilation, groups)
        Y_exp = torch.quantize_per_tensor(
            Y_exp, scale=Y_scale, zero_point=Y_zero_point, dtype=torch.quint8)
        Y_act = qconv_fn(
            X_q, W_q, b, stride, padding, dilation, groups,
            padding_mode="zeros", scale=Y_scale, zero_point=Y_zero_point)

        # Make sure the results match
        # assert_array_almost_equal compares using the following formula:
        #     abs(desired-actual) < 1.5 * 10**(-decimal)
        # (https://docs.scipy.org/doc/numpy/reference/generated/numpy.testing.assert_almost_equal.html)
        # We use decimal = 0 to ignore off-by-1 differences between reference
        # and test. Off-by-1 differences arise due to the order of round and
        # zero_point addition operation, i.e., if addition followed by round is
        # used by reference and round followed by addition is used by test, the
        # results may differ by 1.
        # For example, the result of round(2.5) + 1 is 3 while round(2.5 + 1) is
        # 4 assuming the rounding mode is round-to-nearest, ties-to-even.
        np.testing.assert_array_almost_equal(
            Y_exp.int_repr().numpy(), Y_act.int_repr().numpy(), decimal=0)

    @given(batch_size=st.integers(1, 3),
           in_channels_per_group=st.sampled_from([2, 4, 5, 8, 16, 32]),
           L=st.integers(4, 16),
           out_channels_per_group=st.sampled_from([2, 4, 5, 8, 16, 32]),
           groups=st.integers(1, 4),
           kernel=st.integers(1, 7),
           stride=st.integers(1, 2),
           pad=st.integers(0, 2),
           dilation=st.integers(1, 2),
           X_scale=st.floats(1.2, 1.6),
           X_zero_point=st.integers(0, 4),
           W_scale=st.lists(st.floats(0.2, 1.6), min_size=1, max_size=2),
           W_zero_point=st.lists(st.integers(-5, 5), min_size=1, max_size=2),
           Y_scale=st.floats(4.2, 5.6),
           Y_zero_point=st.integers(0, 4),
           use_bias=st.booleans(),
           use_channelwise=st.booleans(),
           qengine=st.sampled_from(("qnnpack", "fbgemm")))
    def test_conv1d_api(
        self, batch_size, in_channels_per_group, L, out_channels_per_group,
        groups, kernel, stride, pad, dilation,
        X_scale, X_zero_point, W_scale, W_zero_point, Y_scale, Y_zero_point,
        use_bias, use_channelwise, qengine,
    ):
        # Tests the correctness of the conv1d function.
        if qengine not in torch.backends.quantized.supported_engines:
            return
        if qengine == 'qnnpack':
            if IS_PPC or TEST_WITH_UBSAN:
                return
            use_channelwise = False

        input_feature_map_size = (L, )
        kernel_size = (kernel, )
        stride = (stride, )
        padding = (pad, )
        dilation = (dilation, )

        with override_quantized_engine(qengine):
            qconv_fn = qF.conv1d
            conv_fn = F.conv1d
            self._test_conv_api_impl(
                qconv_fn, conv_fn, batch_size, in_channels_per_group,
                input_feature_map_size, out_channels_per_group, groups,
                kernel_size, stride, padding, dilation, X_scale, X_zero_point,
                W_scale, W_zero_point, Y_scale, Y_zero_point, use_bias,
                use_channelwise)

    @given(batch_size=st.integers(1, 3),
           in_channels_per_group=st.sampled_from([2, 4, 5, 8, 16, 32]),
           H=st.integers(4, 16),
           W=st.integers(4, 16),
           out_channels_per_group=st.sampled_from([2, 4, 5, 8, 16, 32]),
           groups=st.integers(1, 4),
           kernel_h=st.integers(1, 7),
           kernel_w=st.integers(1, 7),
           stride_h=st.integers(1, 2),
           stride_w=st.integers(1, 2),
           pad_h=st.integers(0, 2),
           pad_w=st.integers(0, 2),
           dilation=st.integers(1, 2),
           X_scale=st.floats(1.2, 1.6),
           X_zero_point=st.integers(0, 4),
           W_scale=st.lists(st.floats(0.2, 1.6), min_size=1, max_size=2),
           W_zero_point=st.lists(st.integers(-5, 5), min_size=1, max_size=2),
           Y_scale=st.floats(4.2, 5.6),
           Y_zero_point=st.integers(0, 4),
           use_bias=st.booleans(),
           use_channelwise=st.booleans(),
           qengine=st.sampled_from(("qnnpack", "fbgemm")))
    def test_conv2d_api(
        self, batch_size, in_channels_per_group, H, W, out_channels_per_group,
        groups, kernel_h, kernel_w, stride_h, stride_w, pad_h, pad_w, dilation,
        X_scale, X_zero_point, W_scale, W_zero_point, Y_scale, Y_zero_point,
        use_bias, use_channelwise, qengine,
    ):
        # Tests the correctness of the conv2d function.

        if qengine not in torch.backends.quantized.supported_engines:
            return
        if qengine == 'qnnpack':
            if IS_PPC or TEST_WITH_UBSAN:
                return

        input_feature_map_size = (H, W)
        kernel_size = (kernel_h, kernel_w)
        stride = (stride_h, stride_w)
        padding = (pad_h, pad_w)
        dilation = (dilation, dilation)

        with override_quantized_engine(qengine):
            qconv_fn = qF.conv2d
            conv_fn = F.conv2d
            self._test_conv_api_impl(
                qconv_fn, conv_fn, batch_size, in_channels_per_group,
                input_feature_map_size, out_channels_per_group, groups,
                kernel_size, stride, padding, dilation, X_scale, X_zero_point,
                W_scale, W_zero_point, Y_scale, Y_zero_point, use_bias,
                use_channelwise)

    @given(batch_size=st.integers(1, 3),
           in_channels_per_group=st.sampled_from([2, 4, 5, 8, 16, 32]),
           D=st.integers(4, 8),
           H=st.integers(4, 8),
           W=st.integers(4, 8),
           out_channels_per_group=st.sampled_from([2, 4, 5, 8, 16, 32]),
           groups=st.integers(1, 4),
           kernel_d=st.integers(1, 4),
           kernel_h=st.integers(1, 4),
           kernel_w=st.integers(1, 4),
           stride_d=st.integers(1, 2),
           stride_h=st.integers(1, 2),
           stride_w=st.integers(1, 2),
           pad_d=st.integers(0, 2),
           pad_h=st.integers(0, 2),
           pad_w=st.integers(0, 2),
           dilation=st.integers(1, 2),
           X_scale=st.floats(1.2, 1.6),
           X_zero_point=st.integers(0, 4),
           W_scale=st.lists(st.floats(0.2, 1.6), min_size=1, max_size=2),
           W_zero_point=st.lists(st.integers(-5, 5), min_size=1, max_size=2),
           Y_scale=st.floats(4.2, 5.6),
           Y_zero_point=st.integers(0, 4),
           use_bias=st.booleans(),
           use_channelwise=st.booleans(),
           qengine=st.sampled_from(("fbgemm",)))
    def test_conv3d_api(
        self, batch_size, in_channels_per_group, D, H, W,
        out_channels_per_group, groups, kernel_d, kernel_h, kernel_w,
        stride_d, stride_h, stride_w, pad_d, pad_h, pad_w, dilation, X_scale,
        X_zero_point, W_scale, W_zero_point, Y_scale, Y_zero_point, use_bias,
        use_channelwise, qengine,
    ):
        # Tests the correctness of the conv3d function.
        # Currently conv3d only supports FbGemm engine

        if qengine not in torch.backends.quantized.supported_engines:
            return

        input_feature_map_size = (D, H, W)
        kernel_size = (kernel_d, kernel_h, kernel_w)
        stride = (stride_d, stride_h, stride_w)
        padding = (pad_d, pad_h, pad_w)
        dilation = (dilation, dilation, dilation)

        with override_quantized_engine(qengine):
            qconv_fn = qF.conv3d
            conv_fn = F.conv3d
            self._test_conv_api_impl(
                qconv_fn, conv_fn, batch_size, in_channels_per_group,
                input_feature_map_size, out_channels_per_group, groups,
                kernel_size, stride, padding, dilation, X_scale, X_zero_point,
                W_scale, W_zero_point, Y_scale, Y_zero_point, use_bias,
                use_channelwise)

class TestStaticQuantizedModule(QuantizationTestCase):
    """
    Note that tests in this class are just API test, to make sure we wrapped the
    quantized operator implementations correctly in the user facing APIs, these are
    not correctness test for the underlying quantized operators. For correctness
    test please see `test/quantization/test_quantized_op.py`.
    """
    def test_relu(self):
        relu_module = nn.ReLU()
        relu6_module = nnq.ReLU6()

        x = torch.arange(-10, 10, dtype=torch.float)
        y_ref = torch.relu(x)
        y6_ref = torch.nn.modules.ReLU6()(x)

        qx = torch.quantize_per_tensor(x, 1.0, 0, dtype=torch.qint32)
        qy = relu_module(qx)
        qy6 = relu6_module(qx)

        self.assertEqual(y_ref, qy.dequantize(),
                         msg="ReLU module API failed")
        self.assertEqual(y6_ref, qy6.dequantize(),
                         msg="ReLU6 module API failed")

    @override_qengines
    def test_linear_api(self):
        """test API functionality for nn.quantized.linear and nn.intrinsic.quantized.linear_relu"""
        options = itertools.product(
            [1, 5],
            [16, 32],
            [4, 8],
            [True, False],
            [True, False],
            [True, False],
            [True, False])
        for (batch_size, in_features, out_features, use_bias,
             use_fused, per_channel, is_reference) in options:
            self._test_linear_api_impl(
                batch_size, in_features, out_features, use_bias, use_fused,
                per_channel, is_reference)

    def _test_linear_api_impl(self, batch_size, in_features, out_features, use_bias, use_fused, per_channel, is_reference):
        if torch.backends.quantized.engine == 'qnnpack':
            per_channel = False

        # (use_fused, is_reference) -> quantized class
        class_map = {
            (True, True) : nniqr.LinearReLU,
            (True, False) : nniq.LinearReLU,
            (False, True) : nnqr.Linear,
            (False, False) : nnq.Linear,
        }

        W = torch.rand(out_features, in_features).float()
        if per_channel:
            scale_tensor = torch.ones(out_features, dtype=torch.double)
            zero_point_tensor = torch.zeros(out_features, dtype=torch.long)
            for i in range(len(scale_tensor)):
                scale_tensor[i] = (i + 1.0) / 255.0
            W_q = torch.quantize_per_channel(W, scales=scale_tensor,
                                             zero_points=zero_point_tensor,
                                             axis=0, dtype=torch.qint8)
        else:
            W_q = torch.quantize_per_tensor(W, 0.1, 4, torch.qint8)

        X = torch.rand(batch_size, in_features).float()
        X_q = torch.quantize_per_tensor(X, 0.2, 10, torch.quint8)
        B = torch.rand(out_features).float() if use_bias else None
        scale = 0.5
        zero_point = 3
        qlinear = class_map[(use_fused, is_reference)](in_features, out_features)

        qlinear_copy = qlinear  # deepcopy does not work right now
        # qlinear_copy = copy.deepcopy(qlinear)
        self.checkScriptable(qlinear_copy, [[X_q]], check_save_load=True)
        # Run module with default-initialized parameters.
        # This tests that the constructor is correct.
        qlinear(X_q)

        qlinear.set_weight_bias(W_q, B)
        # Simple round-trip test to ensure weight()/set_weight() API
        self.assertEqual(qlinear.weight(), W_q, atol=1e-5, rtol=0)

        # testing packed param implementation
        qlinear.scale = float(scale)
        qlinear.zero_point = int(zero_point)
        Z_q = qlinear(X_q)

        # Check if the module implementation matches calling the
        # ops directly
        if is_reference:
            weight = qlinear._qweight
            bias = qlinear._bias
            weight_dequant = weight.dequantize()
            X_q_dq = X_q.dequantize()
            Z_ref = F.linear(X_q_dq, weight_dequant, bias)
            if use_fused:
                Z_ref = F.relu(Z_ref, inplace=True)
            Z_ref = torch.quantize_per_tensor(Z_ref, scale, zero_point, torch.quint8)
        else:
            W_pack = qlinear._packed_params._packed_params
            if use_fused:
                Z_ref = torch.ops.quantized.linear_relu(X_q, W_pack, scale, zero_point)
            else:
                Z_ref = torch.ops.quantized.linear(X_q, W_pack, scale, zero_point)

        self.assertEqual(Z_ref, Z_q)
        self.assertTrue(
            ("QuantizedLinearReLU" if use_fused else "QuantizedLinear") in str(qlinear))

        # Test serialization of quantized Linear Module using state_dict
        model_dict = qlinear.state_dict()
        b = io.BytesIO()
        torch.save(model_dict, b)
        b.seek(0)
        loaded_dict = torch.load(b)
        for key in model_dict:
            if isinstance(model_dict[key], torch._C.ScriptObject):
                assert isinstance(loaded_dict[key], torch._C.ScriptObject)
                w_model, b_model = torch.ops.quantized.linear_unpack(model_dict[key])
                w_loaded, b_loaded = torch.ops.quantized.linear_unpack(loaded_dict[key])
                self.assertEqual(w_model, w_loaded)
                self.assertEqual(b_model, b_loaded)
            else:
                self.assertEqual(model_dict[key], loaded_dict[key])

        loaded_qlinear = class_map[(use_fused, is_reference)](
            in_features, out_features)
        loaded_qlinear.load_state_dict(loaded_dict)
        if is_reference:
            self.assertEqual(qlinear._qweight, loaded_qlinear._qweight)
            self.assertEqual(qlinear._bias, loaded_qlinear._bias)
        else:
            linear_unpack = torch.ops.quantized.linear_unpack
            self.assertEqual(linear_unpack(qlinear._packed_params._packed_params),
                             linear_unpack(loaded_qlinear._packed_params._packed_params))
        self.assertEqual(qlinear.scale, loaded_qlinear.scale)
        self.assertEqual(qlinear.zero_point, loaded_qlinear.zero_point)
        # make sure loaded_qlinear has the same dir as qlinear since
        # scripting the module will add __overloads__ to __dict__
        self.checkScriptable(loaded_qlinear, [[X_q]], check_save_load=True)
        self.assertTrue(dir(qlinear) == dir(loaded_qlinear))
        self.assertEqual(qlinear._weight_bias(), loaded_qlinear._weight_bias())
        if not is_reference:
            self.assertEqual(qlinear._weight_bias(), torch.ops.quantized.linear_unpack(qlinear._packed_params._packed_params))
        Z_q2 = loaded_qlinear(X_q)
        self.assertEqual(Z_q, Z_q2)

        b = io.BytesIO()
        torch.save(qlinear, b)
        b.seek(0)
        loaded = torch.load(b)
        self.assertEqual(qlinear.weight(), loaded.weight())
        self.assertEqual(qlinear.scale, loaded.scale)
        self.assertEqual(qlinear.zero_point, loaded.zero_point)

        # Test JIT
        self.checkScriptable(qlinear, [[X_q]], check_save_load=True)

        # Make sure `from_float` works for all linear variants
        modules_under_test = [torch.nn.Linear, torch.nn.modules.linear._LinearWithBias]

        for mut in modules_under_test:
            # Test from_float.
            float_linear = mut(in_features, out_features).float()
            float_linear.qconfig = torch.quantization.default_qconfig
            torch.quantization.prepare(float_linear, inplace=True)
            float_linear(X.float())
            # Sequential allows swapping using "convert".
            quantized_float_linear = torch.nn.Sequential(float_linear)
            quantized_float_linear = torch.quantization.convert(quantized_float_linear, inplace=True)

            # Smoke test to make sure the module actually runs
            quantized_float_linear(X_q)

            # Smoke test extra_repr
            self.assertTrue('QuantizedLinear' in str(quantized_float_linear))

    def test_quant_dequant_api(self):
        r = torch.tensor([[1., -1.], [1., -1.]], dtype=torch.float)
        scale, zero_point, dtype = 1.0, 2, torch.qint8
        # testing Quantize API
        qr = torch.quantize_per_tensor(r, scale, zero_point, dtype)
        quant_m = nnq.Quantize(scale, zero_point, dtype)
        qr2 = quant_m(r)
        self.assertEqual(qr, qr2)
        # testing Dequantize API
        rqr = qr.dequantize()
        dequant_m = nnq.DeQuantize()
        rqr2 = dequant_m(qr2)
        self.assertEqual(rqr, rqr2)

    def _test_conv_api_impl(
        self, module_name, qconv_module, conv_module, batch_size,
        in_channels_per_group, input_feature_map_size, out_channels_per_group,
        groups, kernel_size, stride, padding, padding_mode, dilation,
        X_scale, X_zero_point, W_scale, W_zero_point, Y_scale, Y_zero_point,
        use_bias, use_fused, use_channelwise, is_reference
    ):
        for i in range(len(kernel_size)):
            assume(input_feature_map_size[i] + 2 * padding[i]
                   >= dilation[i] * (kernel_size[i] - 1) + 1)

        in_channels = in_channels_per_group * groups
        out_channels = out_channels_per_group * groups
        (X, X_q, W, W_q, b) = _make_conv_test_input(
            batch_size, in_channels_per_group, input_feature_map_size,
            out_channels_per_group, groups, kernel_size, X_scale, X_zero_point,
            W_scale, W_zero_point, use_bias, use_channelwise)

        qconv_module.set_weight_bias(W_q, b)
        qconv_module.scale = Y_scale
        qconv_module.zero_point = Y_zero_point

        if use_fused:
            conv_module[0].weight.data = W
            if use_bias:
                conv_module[0].bias.data = b
        else:
            conv_module.weight.data = W
            if use_bias:
                conv_module.bias.data = b

        # Test members
        self.assertTrue(module_name == qconv_module._get_name(), module_name + " " + qconv_module._get_name())
        if not is_reference:
            self.assertTrue(hasattr(qconv_module, '_packed_params'))
        self.assertTrue(hasattr(qconv_module, 'scale'))
        self.assertTrue(hasattr(qconv_module, 'zero_point'))

        # Test properties
        self.assertEqual(W_q, qconv_module.weight())
        if use_bias:
            self.assertEqual(b, qconv_module.bias())
        self.assertEqual(Y_scale, qconv_module.scale)
        self.assertEqual(Y_zero_point, qconv_module.zero_point)

        # Test forward
        Y_exp = conv_module(X)
        Y_exp = torch.quantize_per_tensor(
            Y_exp, scale=Y_scale, zero_point=Y_zero_point, dtype=torch.quint8)
        Y_act = qconv_module(X_q)

        # Make sure the results match
        # assert_array_almost_equal compares using the following formula:
        #     abs(desired-actual) < 1.5 * 10**(-decimal)
        # (https://docs.scipy.org/doc/numpy/reference/generated/numpy.testing.assert_almost_equal.html)
        # We use decimal = 0 to ignore off-by-1 differences between reference
        # and test. Off-by-1 differences arise due to the order of round and
        # zero_point addition operation, i.e., if addition followed by round is
        # used by reference and round followed by addition is used by test, the
        # results may differ by 1.
        # For example, the result of round(2.5) + 1 is 3 while round(2.5 + 1) is
        # 4 assuming the rounding mode is round-to-nearest, ties-to-even.
        # skip numerics checking for reference module
        if not is_reference:
            np.testing.assert_array_almost_equal(
                Y_exp.int_repr().numpy(), Y_act.int_repr().numpy(), decimal=0)

        # Test serialization of quantized Conv Module using state_dict
        model_dict = qconv_module.state_dict()
        self.assertEqual(model_dict['weight'], W_q)
        if use_bias:
            self.assertEqual(model_dict['bias'], b)
        bytes_io = io.BytesIO()
        torch.save(model_dict, bytes_io)
        bytes_io.seek(0)
        loaded_dict = torch.load(bytes_io)
        for key in loaded_dict:
            self.assertEqual(model_dict[key], loaded_dict[key])
        loaded_qconv_module = type(qconv_module)(
            in_channels, out_channels, kernel_size, stride, padding, dilation,
            groups, use_bias, padding_mode=padding_mode)
        loaded_qconv_module.load_state_dict(loaded_dict)

        self.assertTrue(dir(loaded_qconv_module) == dir(qconv_module))
        self.assertTrue(module_name == loaded_qconv_module._get_name())
        if not is_reference:
            self.assertTrue(hasattr(loaded_qconv_module, '_packed_params'))
        self.assertTrue(hasattr(loaded_qconv_module, '_weight_bias'))

        self.assertEqual(qconv_module.weight(), loaded_qconv_module.weight())
        if use_bias:
            self.assertEqual(qconv_module.bias(), loaded_qconv_module.bias())
        self.assertEqual(qconv_module.scale, loaded_qconv_module.scale)
        self.assertEqual(qconv_module.zero_point,
                         loaded_qconv_module.zero_point)
        Y_loaded = loaded_qconv_module(X_q)
        if not is_reference:
            np.testing.assert_array_almost_equal(
                Y_exp.int_repr().numpy(), Y_loaded.int_repr().numpy(), decimal=0)

        # Test serialization
        b = io.BytesIO()
        torch.save(qconv_module, b)
        b.seek(0)
        loaded_conv = torch.load(b)

        self.assertEqual(loaded_conv.bias(), qconv_module.bias())
        self.assertEqual(loaded_conv.scale, qconv_module.scale)
        self.assertEqual(loaded_conv.zero_point,
                         qconv_module.zero_point)

        # Test copy and deepcopy
        copied_conv = copy.copy(qconv_module)
        self.assertEqual(copied_conv.bias(), qconv_module.bias())
        self.assertEqual(copied_conv.scale, qconv_module.scale)
        self.assertEqual(copied_conv.zero_point,
                         qconv_module.zero_point)
        Y_copied = copied_conv(X_q)
        if not is_reference:
            np.testing.assert_array_almost_equal(
                Y_exp.int_repr().numpy(), Y_copied.int_repr().numpy(), decimal=0)

        deepcopied_conv = copy.deepcopy(qconv_module)
        self.assertEqual(deepcopied_conv.bias(), qconv_module.bias())
        self.assertEqual(deepcopied_conv.scale, qconv_module.scale)
        self.assertEqual(deepcopied_conv.zero_point,
                         qconv_module.zero_point)
        Y_deepcopied = copied_conv(X_q)
        if not is_reference:
            np.testing.assert_array_almost_equal(
                Y_exp.int_repr().numpy(), Y_deepcopied.int_repr().numpy(), decimal=0)

        # JIT testing
        self.checkScriptable(
            qconv_module, [[X_q]],
            check_save_load=True)

        # Test from_float
        fused_conv_module = torch.nn.intrinsic._FusedModule(conv_module)
        fused_conv_module.qconfig = torch.quantization.default_qconfig
        torch.quantization.prepare(fused_conv_module, inplace=True)
        fused_conv_module(X.float())
        converted_qconv_module = fused_conv_module
        reference_mapping = get_default_static_quant_module_mappings()
        reference_mapping[type(conv_module)] = type(qconv_module)
        torch.quantization.convert(converted_qconv_module, mapping=reference_mapping, inplace=True)

        # Smoke test to make sure the module actually runs
        if use_bias:
            if use_fused:
                self.assertEqual(conv_module[0].bias,
                                 converted_qconv_module[0].bias())
            else:
                self.assertEqual(conv_module.bias,
                                 converted_qconv_module[0].bias())
        # Smoke test extra_repr
        self.assertTrue(module_name == converted_qconv_module[0]._get_name())

    @override_qengines
    def test_conv1d_api(self):
        options = itertools.product(
            ["zeros", "reflect"],  # pad_mode
            [True, False],  # use_bias
            [True, False],  # use_fused
            [True, False],  # use_channelwise
            [True, False]  # is_reference
        )
        for pad_mode, use_bias, use_fused, use_channelwise, is_reference in options:
            if torch.backends.quantized.engine == "qnnpack":
                use_channelwise = False
            batch_size = 2
            in_channels_per_group = 2
            length = 8
            out_channels_per_group = 2
            groups = 3
            kernel = 3
            stride = 2
            pad = 1
            dilation = 1
            # Tests the correctness of the conv2d module.
            in_channels = in_channels_per_group * groups
            out_channels = out_channels_per_group * groups
            input_feature_map_size = (length,)
            kernel_size = (kernel, )
            stride = (stride, )
            pad = (pad, )
            dilation = (dilation, )
            X_scale = 1.3
            X_zero_point = 2
            W_scale = [0.5]
            W_zero_point = [3]
            Y_scale = 5.0
            Y_zero_point = 4
            if torch.backends.quantized.engine == 'qnnpack':
                use_channelwise = False
            # (use_fused, is_reference) -> quantized class
            class_map = {
                (True, True): (nniqr.ConvReLU1d, "QuantizedConvReLU1d(Reference)"),
                (True, False): (nniq.ConvReLU1d, "QuantizedConvReLU1d"),
                (False, True): (nnqr.Conv1d, "QuantizedConv1d(Reference)"),
                (False, False): (nnq.Conv1d, "QuantizedConv1d")
            }

            qconv_cls, module_name = class_map[(use_fused, is_reference)]
            qconv_module = qconv_cls(
                in_channels, out_channels, kernel, stride, pad,
                dilation, groups, use_bias, padding_mode=pad_mode
            )

            conv_module = nn.Conv1d(
                in_channels, out_channels, kernel, stride, pad,
                dilation, groups, use_bias, padding_mode=pad_mode)
            if use_fused:
                relu_module = nn.ReLU()
                conv_module = nni.ConvReLU1d(conv_module, relu_module)
            conv_module = conv_module.float()

            self._test_conv_api_impl(
                module_name, qconv_module, conv_module, batch_size,
                in_channels_per_group, input_feature_map_size,
                out_channels_per_group, groups, kernel_size, stride, pad, pad_mode,
                dilation, X_scale, X_zero_point, W_scale, W_zero_point, Y_scale,
                Y_zero_point, use_bias, use_fused, use_channelwise, is_reference)

    @override_qengines
    def test_conv2d_api(self):
        options = itertools.product(
            ["zeros", "reflect"],  # pad_mode
            [True, False],  # use_bias
            [True, False],  # use_fused
            [True, False],  # use_channelwise
            [True, False]  # is_reference
        )
        for pad_mode, use_bias, use_fused, use_channelwise, is_reference in options:
            if torch.backends.quantized.engine == "qnnpack":
                use_channelwise = False
            batch_size = 2
            in_channels_per_group = 2
            H = 8
            W = 8
            out_channels_per_group = 2
            groups = 3
            kernel_h = 3
            kernel_w = 3
            stride_h = 2
            stride_w = 2
            pad_h = 1
            pad_w = 1
            dilation = 1
            # Tests the correctness of the conv2d module.
            in_channels = in_channels_per_group * groups
            out_channels = out_channels_per_group * groups
            input_feature_map_size = (H, W)
            kernel_size = (kernel_h, kernel_w)
            stride = (stride_h, stride_w)
            padding = (pad_h, pad_w)
            dilation = (dilation, dilation)
            X_scale = 1.3
            X_zero_point = 2
            W_scale = [0.5]
            W_zero_point = [3]
            Y_scale = 5.0
            Y_zero_point = 4
            # (use_fused, is_reference) -> quantized class
            class_map = {
                (True, True): (nniqr.ConvReLU2d, "QuantizedConvReLU2d(Reference)"),
                (True, False): (nniq.ConvReLU2d, "QuantizedConvReLU2d"),
                (False, True): (nnqr.Conv2d, "QuantizedConv2d(Reference)"),
                (False, False): (nnq.Conv2d, "QuantizedConv2d")
            }

            qconv_cls, module_name = class_map[(use_fused, is_reference)]
            qconv_module = qconv_cls(
                in_channels, out_channels, kernel_size, stride, padding,
                dilation, groups, use_bias, padding_mode=pad_mode
            )

            conv_module = nn.Conv2d(
                in_channels, out_channels, kernel_size, stride, padding,
                dilation, groups, use_bias, padding_mode=pad_mode)
            if use_fused:
                relu_module = nn.ReLU()
                conv_module = nni.ConvReLU2d(conv_module, relu_module)
            conv_module = conv_module.float()

            self._test_conv_api_impl(
                module_name, qconv_module, conv_module, batch_size,
                in_channels_per_group, input_feature_map_size,
                out_channels_per_group, groups, kernel_size, stride, padding,
                pad_mode, dilation, X_scale, X_zero_point, W_scale, W_zero_point,
                Y_scale, Y_zero_point, use_bias, use_fused, use_channelwise, is_reference)

    @skipIfNoFBGEMM
    def test_conv3d_api(self):
        options = itertools.product(
            [True, False],  # use_bias
            [True, False],  # use_fused
            [True, False],  # use_channelwise
            [True, False]  # is_reference
        )
        for use_bias, use_fused, use_channelwise, is_reference in options:
            if torch.backends.quantized.engine == "qnnpack":
                use_channelwise = False
            batch_size = 2
            in_channels_per_group = 2
            H = 8
            W = 8
            D = 8
            out_channels_per_group = 2
            groups = 3
            kernel_h = 3
            kernel_w = 3
            kernel_d = 3
            stride_h = 2
            stride_w = 2
            stride_d = 2
            pad_mode = "zeros"  # 3d doesn't support reflect padding
            pad_h = 1
            pad_w = 1
            pad_d = 1
            dilation = 1
            # Tests the correctness of the conv3d module.
            in_channels = in_channels_per_group * groups
            out_channels = out_channels_per_group * groups
            input_feature_map_size = (D, H, W)
            kernel_size = (kernel_d, kernel_h, kernel_w)
            stride = (stride_d, stride_h, stride_w)
            padding = (pad_d, pad_h, pad_w)
            dilation = (dilation, dilation, dilation)
            X_scale = 1.3
            X_zero_point = 2
            W_scale = [0.5]
            W_zero_point = [3]
            Y_scale = 5.0
            Y_zero_point = 4
            # (use_fused, is_reference) -> quantized class
            class_map = {
                (True, True): (nniqr.ConvReLU3d, "QuantizedConvReLU3d(Reference)"),
                (True, False): (nniq.ConvReLU3d, "QuantizedConvReLU3d"),
                (False, True): (nnqr.Conv3d, "QuantizedConv3d(Reference)"),
                (False, False): (nnq.Conv3d, "QuantizedConv3d")
            }

            with override_quantized_engine('fbgemm'):
                qconv_cls, module_name = class_map[(use_fused, is_reference)]
                qconv_module = qconv_cls(
                    in_channels, out_channels, kernel_size, stride, padding,
                    dilation, groups, use_bias, padding_mode=pad_mode
                )

                conv_module = nn.Conv3d(
                    in_channels, out_channels, kernel_size, stride, padding,
                    dilation, groups, use_bias, padding_mode=pad_mode)
                if use_fused:
                    relu_module = nn.ReLU()
                    conv_module = nni.ConvReLU3d(conv_module, relu_module)
                conv_module = conv_module.float()

                self._test_conv_api_impl(
                    module_name, qconv_module, conv_module, batch_size,
                    in_channels_per_group, input_feature_map_size,
                    out_channels_per_group, groups, kernel_size, stride, padding,
                    pad_mode, dilation, X_scale, X_zero_point, W_scale,
                    W_zero_point, Y_scale, Y_zero_point, use_bias, use_fused,
                    use_channelwise, is_reference)

    def test_pool_api(self):
        """Tests the correctness of the pool module.
        The correctness is defined against the functional implementation.
        """
        N, C, H, W = 10, 10, 10, 3
        kwargs = {
            'kernel_size': 2,
            'stride': None,
            'padding': 0,
            'dilation': 1
        }

        scale, zero_point = 1.0 / 255, 128

        X = torch.randn(N, C, H, W, dtype=torch.float32)
        qX = torch.quantize_per_tensor(X, scale=scale, zero_point=zero_point,
                                       dtype=torch.quint8)
        qX_expect = torch.nn.functional.max_pool2d(qX, **kwargs)

        pool_under_test = torch.nn.quantized.MaxPool2d(**kwargs)
        qX_hat = pool_under_test(qX)
        self.assertEqual(qX_expect, qX_hat)

        # JIT Testing
        self.checkScriptable(pool_under_test, [[X]])

    def test_batch_norm2d(self):
        """Tests the correctness of the batchnorm2d module.
        The correctness is defined against the functional implementation.
        """
        x = torch.randn((2, 4, 6, 8), dtype=torch.float)
        float_mod = torch.nn.BatchNorm2d(4)
        float_mod.training = False

        y_ref = float_mod(x)
        quant_ref = torch.quantize_per_tensor(y_ref, 1.0, 0, dtype=torch.quint8)

        quant_mod = nnq.BatchNorm2d(4)
        qx = torch.quantize_per_tensor(x, 1.0, 0, dtype=torch.quint8)
        qy = quant_mod(qx)

        self.assertEqual(quant_ref.int_repr().numpy(), qy.int_repr().numpy(),
                         msg="BatchNorm2d module API failed")

    def test_batch_norm3d(self):
        """Tests the correctness of the batchnorm3d module.
        The correctness is defined against the functional implementation.
        """
        x = torch.randn((2, 4, 6, 8, 10), dtype=torch.float)
        float_mod = torch.nn.BatchNorm3d(4)
        float_mod.training = False

        y_ref = float_mod(x)
        quant_ref = torch.quantize_per_tensor(y_ref, 1.0, 0, dtype=torch.quint8)

        quant_mod = nnq.BatchNorm3d(4)
        qx = torch.quantize_per_tensor(x, 1.0, 0, dtype=torch.quint8)
        qy = quant_mod(qx)

        self.assertEqual(quant_ref.int_repr().numpy(), qy.int_repr().numpy(),
                         msg="BatchNorm3d module API failed")

    def test_layer_norm(self):
        """Tests the correctness of the layernorm module.
        The correctness is defined against the functional implementation.
        """
        x_scale = 10.0 / 256
        x_zero_point = 0
        y_scale = 5.0 / 256
        y_zero_point = 127

        dims = (1, 4, 8)

        X = (torch.randn(dims, dtype=torch.float) - 0.5) * 10
        qX = torch.quantize_per_tensor(X, x_scale, x_zero_point, dtype=torch.quint8)
        dqX = qX.dequantize()

        float_mod = torch.nn.LayerNorm(dqX.size()[1:]).float()
        float_mod.weight = torch.nn.Parameter(torch.rand(*dims[1:]))
        float_mod.bias = torch.nn.Parameter(torch.rand(*dims[1:]))

        dqY_ref = float_mod(dqX)
        qY_ref = torch.quantize_per_tensor(
            dqY_ref, y_scale, y_zero_point, dtype=torch.quint8)

        quant_mod = nnq.LayerNorm(
            qX.size()[1:], float_mod.weight, float_mod.bias, y_scale, y_zero_point)
        qY = quant_mod(qX)

        self.assertEqual(qY_ref.int_repr().numpy(), qY.int_repr().numpy(),
                         msg="LayerNorm module API failed, qY_ref\n{} vs qY\n{}"
                         .format(qY_ref, qY))

    def test_group_norm(self):
        """Tests the correctness of the groupnorm module.
        The correctness is defined against the functional implementation.
        """
        x_scale = 10.0 / 256
        x_zero_point = 0
        y_scale = 5.0 / 256
        y_zero_point = 127

        dims = (1, 4, 8)

        X = (torch.randn(dims, dtype=torch.float) - 0.5) * 10
        qX = torch.quantize_per_tensor(X, x_scale, x_zero_point, dtype=torch.quint8)
        dqX = qX.dequantize()

        float_mod = torch.nn.GroupNorm(2, 4).float()
        float_mod.weight = torch.nn.Parameter(torch.rand(dims[1]))
        float_mod.bias = torch.nn.Parameter(torch.rand(dims[1]))

        dqY_ref = float_mod(dqX)
        qY_ref = torch.quantize_per_tensor(
            dqY_ref, y_scale, y_zero_point, dtype=torch.quint8)

        quant_mod = nnq.GroupNorm(
            2, 2, float_mod.weight, float_mod.bias, y_scale, y_zero_point)
        qY = quant_mod(qX)

        self.assertEqual(qY_ref.int_repr().numpy(), qY.int_repr().numpy(),
                         msg="GroupNorm module API failed, qY_ref\n{} vs qY\n{}"
                         .format(qY_ref, qY))

    def test_instance_norm(self):
        """Tests the correctness of the instancenorm{n}d modules.
        The correctness is defined against the functional implementation.
        """
        x_scale = 10.0 / 256
        x_zero_point = 0
        y_scale = 5.0 / 256
        y_zero_point = 127

        dims_to_modules = [
            ((1, 4, 8), torch.nn.InstanceNorm1d, nnq.InstanceNorm1d),
            ((1, 4, 8, 1), torch.nn.InstanceNorm2d, nnq.InstanceNorm2d),
            ((1, 4, 8, 1, 1), torch.nn.InstanceNorm3d, nnq.InstanceNorm3d),
        ]

        for dim_to_modules in dims_to_modules:
            dims, float_cls, q_cls = dim_to_modules

            X = (torch.randn(dims, dtype=torch.float) - 0.5) * 10
            qX = torch.quantize_per_tensor(
                X, x_scale, x_zero_point, dtype=torch.quint8)
            dqX = qX.dequantize()

            float_mod = float_cls(dims[1]).float()
            float_mod.weight = torch.nn.Parameter(torch.rand(dims[1]))
            float_mod.bias = torch.nn.Parameter(torch.rand(dims[1]))

            dqY_ref = float_mod(dqX)
            qY_ref = torch.quantize_per_tensor(
                dqY_ref, y_scale, y_zero_point, dtype=torch.quint8)

            quant_mod = q_cls(
                dims[1], float_mod.weight, float_mod.bias, y_scale,
                y_zero_point)
            qY = quant_mod(qX)

            self.assertEqual(
                qY_ref.int_repr().numpy(), qY.int_repr().numpy(),
                msg="InstanceNorm module API failed, qY_ref\n{} vs qY\n{}"
                .format(qY_ref, qY))

    def _test_activation_module_impl(self, name, float_module_class, quantized_module_class, extra_kwargs):
        """Tests the correctness of the ELU module.
        The correctness is defined against the functional implementation.
        """
        x_scale = 10.0 / 256
        x_zero_point = 0
        y_scale = 5.0 / 256
        y_zero_point = 127
        alpha = 1.5

        dims = (1, 4, 8)

        X = (torch.randn(dims, dtype=torch.float) - 0.5) * 10
        qX = torch.quantize_per_tensor(X, x_scale, x_zero_point, dtype=torch.quint8)
        dqX = qX.dequantize()

        float_mod = float_module_class(**extra_kwargs).float()

        dqY_ref = float_mod(dqX)
        qY_ref = torch.quantize_per_tensor(
            dqY_ref, y_scale, y_zero_point, dtype=torch.quint8)

        quant_mod = quantized_module_class(y_scale, y_zero_point, **extra_kwargs)
        qY = quant_mod(qX)
        self.assertEqual(qY_ref.int_repr().numpy(), qY.int_repr().numpy(),
                         msg="{} module API failed, qY_ref\n{} vs qY\n{}"
                         .format(name, qY_ref, qY))

    def _test_leaky_relu_serialization(self):
        scale_original = 10.0 / 256
        zero_point_original = 1.0

        quant_mod_original = nnq.LeakyReLU(scale_original, zero_point_original)
        state_dict = quant_mod_original.state_dict()

        scale_new = 5.0 / 256
        zero_point_new = 2.0
        quant_mod_new = nnq.LeakyReLU(scale_new, zero_point_new)
        quant_mod_new.load_state_dict(state_dict)

        self.assertEqual(quant_mod_original.scale, quant_mod_new.scale)
        self.assertEqual(quant_mod_original.zero_point, quant_mod_new.zero_point)

    def test_elu(self):
        """Tests the correctness of the ELU module.
        The correctness is defined against the functional implementation.
        """
        self._test_activation_module_impl("ELU", nn.ELU, nnq.ELU, {"alpha": 1.5})

    def test_leaky_relu(self):
        self._test_activation_module_impl("LeakyReLU", nn.LeakyReLU, nnq.LeakyReLU, {"negative_slope": 0.2})
        self._test_leaky_relu_serialization()

    def test_sigmoid(self):
        self._test_activation_module_impl("Sigmoid", nn.Sigmoid, nnq.Sigmoid, {})

    @given(
        num_embeddings=st.integers(10, 50),
        embedding_dim=st.integers(5, 50).filter(lambda x: x % 4 == 0),
        set_qconfig=st.booleans(),
    )
    @skipIfNoFBGEMM
    def test_embedding_api(self, num_embeddings, embedding_dim, set_qconfig):
        num_lengths = np.random.randint(1, 6)
        lengths = np.random.randint(0, 21, size=num_lengths).astype(np.int32)
        num_indices = np.sum(lengths)
        indices = torch.from_numpy(np.random.randint(low=0, high=num_embeddings, size=num_indices, dtype=np.int64))
        weights = torch.from_numpy((np.random.random_sample((num_embeddings, embedding_dim)) + 1).astype(np.float32))

        obs = default_float_qparams_observer()
        obs(weights)
        qparams = obs.calculate_qparams()
        # Quantize the weights to 8bits
        qweight = torch.quantize_per_channel(weights, qparams[0], qparams[1], axis=0, dtype=torch.quint8)
        qemb = nnq.Embedding(num_embeddings=num_embeddings, embedding_dim=embedding_dim)
        qemb.set_weight(qweight)
        qemb(indices)

        # Ensure the module has the correct weights
        self.assertEqual(qweight, qemb.weight())

        w_packed = qemb._packed_params._packed_weight
        module_out = qemb(indices)

        # Call the qembedding operator directly
        ref = torch.ops.quantized.embedding_byte(w_packed, indices, pruned_weights=False)
        self.assertEqual(module_out, ref)
        self.checkEmbeddingSerialization(qemb, num_embeddings, embedding_dim, indices, None, set_qconfig=False, is_emb_bag=False)


    @given(
        num_embeddings=st.integers(10, 50),
        embedding_dim=st.integers(5, 50).filter(lambda x: x % 4 == 0),
        num_offsets=st.integers(1, 20),
        set_qconfig=st.booleans(),
    )
    @skipIfNoFBGEMM
    def test_embedding_bag_api(self, num_embeddings, embedding_dim, num_offsets, set_qconfig):
        r"""Test execution and serialization for dynamic quantized embedding_bag modules on int8
        """

        num_lengths = np.random.randint(1, 6)
        lengths = np.random.randint(0, 21, size=num_lengths).astype(np.int32)
        num_indices = np.sum(lengths)
        indices = torch.from_numpy(np.random.randint(low=0, high=num_embeddings, size=num_indices, dtype=np.int64))

        offsets = lengths_to_offsets(lengths)
        # include the last offset
        offsets = torch.cat((offsets, torch.tensor([indices.size(0)], dtype=torch.long)), 0)
        weights = torch.from_numpy((np.random.random_sample((num_embeddings, embedding_dim)) + 1).astype(np.float32))

        for qdtype in [torch.quint8, torch.quint4x2]:
            obs = PerChannelMinMaxObserver(dtype=qdtype, qscheme=torch.per_channel_affine_float_qparams, ch_axis=0)
            obs(weights)
            # Get the scale and zero point for the weight tensor
            qparams = obs.calculate_qparams()
            # Quantize the weights to 8bits
            qweight = torch.quantize_per_channel(weights, qparams[0], qparams[1], axis=0, dtype=qdtype)
            qemb = nnq.EmbeddingBag(num_embeddings=num_embeddings, embedding_dim=embedding_dim,
                                    include_last_offset=True, mode='sum', _weight=qweight, dtype=qdtype)
            qemb(indices, offsets)

            # Ensure the module has the correct weights
            self.assertEqual(qweight, qemb.weight())

            w_packed = qemb._packed_params._packed_weight
            module_out = qemb(indices, offsets)

            # Call the qembedding_bag operator directly
            if qdtype == torch.quint8:
                ref = torch.ops.quantized.embedding_bag_byte(w_packed, indices, offsets, mode=0,
                                                             per_sample_weights=None,
                                                             include_last_offset=True)
            else:
                ref = torch.ops.quantized.embedding_bag_4bit(w_packed, indices, offsets, mode=0,
                                                             per_sample_weights=None,
                                                             include_last_offset=True)

            self.assertEqual(module_out, ref)
            self.checkEmbeddingSerialization(qemb, num_embeddings, embedding_dim, indices,
                                             offsets, set_qconfig, is_emb_bag=True, dtype=qdtype)

class TestDynamicQuantizedModule(QuantizationTestCase):
    """
    Note that tests in this class are just API test, to make sure we wrapped the
    quantized operator implementations correctly in the user facing APIs, these are
    not correctness test for the underlying quantized operators. For correctness
    test please see `test/quantization/test_quantized_op.py`.
    """
    @given(
        batch_size=st.integers(1, 5),
        in_features=st.integers(16, 32),
        out_features=st.integers(4, 8),
        use_bias=st.booleans(),
        use_default_observer=st.booleans(),
    )
    @override_qengines
    def test_linear_api(self, batch_size, in_features, out_features, use_bias, use_default_observer):
        """test API functionality for nn.quantized.dynamic.Linear"""
        W = torch.rand(out_features, in_features).float()
        W_scale, W_zp = _calculate_dynamic_qparams(W, torch.qint8)
        W_q = torch.quantize_per_tensor(W, W_scale, W_zp, torch.qint8)
        X = torch.rand(batch_size, in_features).float()
        B = torch.rand(out_features).float() if use_bias else None
        qlinear = nnqd.Linear(in_features, out_features)
        # Run module with default-initialized parameters.
        # This tests that the constructor is correct.
        qlinear.set_weight_bias(W_q, B)
        qlinear(X)

        # Simple round-trip test to ensure weight()/set_weight() API
        self.assertEqual(qlinear.weight(), W_q)
        W_pack = qlinear._packed_params._packed_params
        Z_dq = qlinear(X)

        # Check if the module implementation matches calling the
        # ops directly
        Z_ref = torch.ops.quantized.linear_dynamic(X, W_pack, reduce_range=True)
        self.assertEqual(Z_ref, Z_dq)

        # Test serialization of dynamic quantized Linear Module using state_dict
        model_dict = qlinear.state_dict()
        b = io.BytesIO()
        torch.save(model_dict, b)
        b.seek(0)
        loaded_dict = torch.load(b)
        for key in model_dict:
            if isinstance(model_dict[key], torch._C.ScriptObject):
                assert isinstance(loaded_dict[key], torch._C.ScriptObject)
                w_model, b_model = torch.ops.quantized.linear_unpack(model_dict[key])
                w_loaded, b_loaded = torch.ops.quantized.linear_unpack(loaded_dict[key])
                self.assertEqual(w_model, w_loaded)
                self.assertEqual(b_model, b_loaded)
            else:
                self.assertEqual(model_dict[key], loaded_dict[key])
        loaded_qlinear = nnqd.Linear(in_features, out_features)
        loaded_qlinear.load_state_dict(loaded_dict)

        linear_unpack = torch.ops.quantized.linear_unpack
        self.assertEqual(linear_unpack(qlinear._packed_params._packed_params),
                         linear_unpack(loaded_qlinear._packed_params._packed_params))
        if use_bias:
            self.assertEqual(qlinear.bias(), loaded_qlinear.bias())
        self.assertTrue(dir(qlinear) == dir(loaded_qlinear))
        self.assertTrue(hasattr(qlinear, '_packed_params'))
        self.assertTrue(hasattr(loaded_qlinear, '_packed_params'))
        self.assertTrue(hasattr(qlinear, '_weight_bias'))
        self.assertTrue(hasattr(loaded_qlinear, '_weight_bias'))

        self.assertEqual(qlinear._weight_bias(), loaded_qlinear._weight_bias())
        self.assertEqual(qlinear._weight_bias(), torch.ops.quantized.linear_unpack(qlinear._packed_params._packed_params))
        Z_dq2 = qlinear(X)
        self.assertEqual(Z_dq, Z_dq2)

        b = io.BytesIO()
        torch.save(qlinear, b)
        b.seek(0)
        loaded = torch.load(b)
        self.assertEqual(qlinear.weight(), loaded.weight())
        self.assertEqual(qlinear.zero_point, loaded.zero_point)

        # Test JIT
        self.checkScriptable(qlinear, [[X]], check_save_load=True)

        modules_under_test = [torch.nn.Linear, torch.nn.modules.linear._LinearWithBias]
        for mut in modules_under_test:
            # Test from_float
            float_linear = mut(in_features, out_features).float()
            if use_default_observer:
                float_linear.qconfig = torch.quantization.default_dynamic_qconfig
            prepare_dynamic(float_linear)
            float_linear(X.float())
            quantized_float_linear = nnqd.Linear.from_float(float_linear)

            # Smoke test to make sure the module actually runs
            quantized_float_linear(X)

        # Smoke test extra_repr
        self.assertTrue('QuantizedLinear' in str(quantized_float_linear))

    @given(
        dtype=st.sampled_from([torch.qint8, torch.float16]),
        bidirectional=st.booleans(),
    )
    @override_qengines
    def test_lstm_api(self, dtype, bidirectional):
        r"""Test execution and serialization for dynamic quantized lstm modules on int8 and fp16
        """
        # Check that module matches the numerics of the op and ensure that module can be
        # instantiated for all engines and dtypes
        seq_len = 4
        batch = 2
        input_size = 3
        hidden_size = 7
        num_layers = 2
        bias = True
        weight_keys = []
        bias_keys = []
        num_directions = 2 if bidirectional else 1
        for layer in range(num_layers):
            for direction in range(num_directions):
                suffix = '_reverse' if direction == 1 else ''
                key_name1 = 'weight_ih_l{layer_idx}{suffix}'.format(layer_idx=layer, suffix=suffix)
                key_name2 = 'weight_hh_l{layer_idx}{suffix}'.format(layer_idx=layer, suffix=suffix)
                weight_keys.append(key_name1)
                weight_keys.append(key_name2)
                key_name1 = 'bias_ih_l{layer_idx}{suffix}'.format(layer_idx=layer, suffix=suffix)
                key_name2 = 'bias_hh_l{layer_idx}{suffix}'.format(layer_idx=layer, suffix=suffix)
                bias_keys.append(key_name1)
                bias_keys.append(key_name2)

        if not (dtype == torch.float16 and torch.backends.quantized.engine == "qnnpack"):
            # fp16 dynamic quant is not supported for qnnpack
            x = torch.randn(seq_len, batch, input_size)
            h = torch.randn(num_layers * (bidirectional + 1), batch, hidden_size)
            c = torch.randn(num_layers * (bidirectional + 1), batch, hidden_size)
            cell_dq = torch.nn.quantized.dynamic.LSTM(input_size=input_size,
                                                      hidden_size=hidden_size,
                                                      num_layers=num_layers,
                                                      bias=bias,
                                                      batch_first=False,
                                                      dropout=0.0,
                                                      bidirectional=bidirectional,
                                                      dtype=dtype)
            ref_dq = torch.nn.quantized.dynamic.LSTM(input_size=input_size,
                                                     hidden_size=hidden_size,
                                                     num_layers=num_layers,
                                                     bias=bias,
                                                     batch_first=False,
                                                     dropout=0.0,
                                                     bidirectional=bidirectional,
                                                     dtype=dtype)

            _all_params = ([m.param for m in cell_dq._all_weight_values])
            result = torch.quantized_lstm(x, (h, c),
                                          _all_params,
                                          cell_dq.bias,
                                          cell_dq.num_layers,
                                          float(cell_dq.dropout),
                                          False,
                                          bidirectional,
                                          False,
                                          dtype=dtype,
                                          use_dynamic=True)


            y, (h, c) = cell_dq(x, (h, c))
            self.assertEqual(result[0], y)
            self.assertEqual(result[1], h)
            self.assertEqual(result[2], c)
            x = torch.randn(10, 20, 3)
            self.check_eager_serialization(cell_dq, ref_dq, [x])
            self.check_weight_bias_api(cell_dq, weight_keys, bias_keys)

    @override_qengines
    def test_gru_api(self):
        r"""Test execution and serialization for dynamic quantized lstm modules on int8 and fp16
        """
        # Check that module matches the numerics of the op and ensure that module can be
        # instantiated for all engines and dtypes

        for dtype in [torch.qint8, torch.float16]:
            if dtype == torch.float16 and torch.backends.quantized.engine == "qnnpack":
                # fp16 dynamic quant is not supported for qnnpack
                continue
                # Test default instantiation
            seq_len = 4
            batch = 2
            input_size = 3
            hidden_size = 7
            num_layers = 2
            bias = True
            bidirectional = False

            x = torch.rand(seq_len, batch, input_size)
            h = torch.rand(num_layers * (bidirectional + 1), batch, hidden_size)


            cell_dq = torch.nn.quantized.dynamic.GRU(input_size=input_size,
                                                     hidden_size=hidden_size,
                                                     num_layers=num_layers,
                                                     bias=bias,
                                                     batch_first=False,
                                                     dropout=0.0,
                                                     bidirectional=bidirectional,
                                                     dtype=dtype)

            _all_params = ([m.param for m in cell_dq._all_weight_values])
            result = torch.quantized_gru(x,
                                         h,
                                         _all_params,
                                         cell_dq.bias,
                                         cell_dq.num_layers,
                                         float(cell_dq.dropout),
                                         False,
                                         bidirectional,
                                         False)


            y, h = cell_dq(x, h)
            self.assertEqual(result[0], y, msg="GRU module API failed")
            self.assertEqual(result[1], h, msg="GRU module API failed")

    @given(
        dtype=st.sampled_from([torch.qint8, torch.float16]),
    )
    @override_qengines
    def test_cell_api(self, dtype):
        r"""Test execution and serialization for dynamic quantized lstm modules on int8 and fp16
        """
        # Check that module matches the numerics of the op and ensure that module can be
        # instantiated for all engines and dtypes
        batch = 7
        input_size = 3
        hidden_size = 7
        bias = True

        x = torch.rand(batch, input_size)
        h = torch.rand(batch, hidden_size)
        cell_dict = {'LSTMCell': torch.nn.quantized.dynamic.LSTMCell,
                     'GRUCell': torch.nn.quantized.dynamic.GRUCell,
                     'RNNTanh': torch.nn.quantized.dynamic.RNNCell,
                     'RNNReLU': torch.nn.quantized.dynamic.RNNCell
                     }
        state = {'LSTMCell': (h, h),
                 'GRUCell': h,
                 'RNNTanh': h,
                 'RNNReLU': h}

        qfn_dict = {'LSTMCell': torch.ops.quantized.quantized_lstm_cell_dynamic,
                    'GRUCell': torch.ops.quantized.quantized_gru_cell_dynamic,
                    'RNNTanh': torch.ops.quantized.quantized_rnn_tanh_cell_dynamic,
                    'RNNReLU': torch.ops.quantized.quantized_rnn_relu_cell_dynamic}

        for rnn_type in cell_dict.keys():
            if not (dtype == torch.float16 and torch.backends.quantized.engine == "qnnpack"):
                # fp16 dynamic quant is not supported for qnnpack
                kwargs = {'input_size': input_size, 'hidden_size': hidden_size, 'bias': bias, 'dtype': dtype}
                if rnn_type == 'RNNReLU':
                    kwargs['nonlinearity'] = "relu"
                elif rnn_type == 'RNNTanh':
                    kwargs['nonlinearity'] = "tanh"

                cell_dq = cell_dict[rnn_type](**kwargs)
                result = qfn_dict[rnn_type](x, state[rnn_type],
                                            cell_dq._packed_weight_ih, cell_dq._packed_weight_hh,
                                            cell_dq.bias_ih, cell_dq.bias_hh)
                result_module = cell_dq(x, state[rnn_type])
                self.assertEqual(result[0], result_module[0], msg="RNNCell module API failed")
                self.assertEqual(result[1], result_module[1], msg="RNNCell module API failed")
                weight_keys = ['weight_ih', 'weight_hh']
                bias_keys = ['bias_ih', 'bias_hh']
                self.check_eager_serialization(cell_dq, cell_dict[rnn_type](**kwargs), [x])
                self.check_weight_bias_api(cell_dq, weight_keys, bias_keys)
=======
class TestModelNumerics(QuantizationTestCase):
    def test_float_quant_compare_per_tensor(self):
        for qengine in supported_qengines:
            with override_quantized_engine(qengine):
                torch.manual_seed(42)
                my_model = ModelMultipleOps().to(torch.float32)
                my_model.eval()
                calib_data = torch.rand(1024, 3, 15, 15, dtype=torch.float32)
                eval_data = torch.rand(1, 3, 15, 15, dtype=torch.float32)
                out_ref = my_model(eval_data)
                qModel = torch.quantization.QuantWrapper(my_model)
                qModel.eval()
                qModel.qconfig = torch.quantization.default_qconfig
                torch.quantization.fuse_modules(qModel.module, [['conv1', 'bn1', 'relu1']], inplace=True)
                torch.quantization.prepare(qModel, inplace=True)
                qModel(calib_data)
                torch.quantization.convert(qModel, inplace=True)
                out_q = qModel(eval_data)
                SQNRdB = 20 * torch.log10(torch.norm(out_ref) / torch.norm(out_ref - out_q))
                # Quantized model output should be close to floating point model output numerically
                # Setting target SQNR to be 30 dB so that relative error is 1e-3 below the desired
                # output
                self.assertGreater(SQNRdB, 30, msg='Quantized model numerics diverge from float, expect SQNR > 30 dB')

    def test_float_quant_compare_per_channel(self):
        # Test for per-channel Quant
        torch.manual_seed(67)
        my_model = ModelMultipleOps().to(torch.float32)
        my_model.eval()
        calib_data = torch.rand(2048, 3, 15, 15, dtype=torch.float32)
        eval_data = torch.rand(10, 3, 15, 15, dtype=torch.float32)
        out_ref = my_model(eval_data)
        q_model = torch.quantization.QuantWrapper(my_model)
        q_model.eval()
        q_model.qconfig = torch.quantization.default_per_channel_qconfig
        torch.quantization.fuse_modules(q_model.module, [['conv1', 'bn1', 'relu1']], inplace=True)
        torch.quantization.prepare(q_model)
        q_model(calib_data)
        torch.quantization.convert(q_model)
        out_q = q_model(eval_data)
        SQNRdB = 20 * torch.log10(torch.norm(out_ref) / torch.norm(out_ref - out_q))
        # Quantized model output should be close to floating point model output numerically
        # Setting target SQNR to be 35 dB
        self.assertGreater(SQNRdB, 35, msg='Quantized model numerics diverge from float, expect SQNR > 35 dB')

    def test_fake_quant_true_quant_compare(self):
        for qengine in supported_qengines:
            with override_quantized_engine(qengine):
                torch.manual_seed(67)
                my_model = ModelMultipleOpsNoAvgPool().to(torch.float32)
                calib_data = torch.rand(2048, 3, 15, 15, dtype=torch.float32)
                eval_data = torch.rand(10, 3, 15, 15, dtype=torch.float32)
                my_model.eval()
                out_ref = my_model(eval_data)
                fq_model = torch.quantization.QuantWrapper(my_model)
                fq_model.train()
                fq_model.qconfig = torch.quantization.default_qat_qconfig
                torch.quantization.fuse_modules(fq_model.module, [['conv1', 'bn1', 'relu1']], inplace=True)
                torch.quantization.prepare_qat(fq_model)
                fq_model.eval()
                fq_model.apply(torch.quantization.disable_fake_quant)
                fq_model.apply(torch.nn.intrinsic.qat.freeze_bn_stats)
                fq_model(calib_data)
                fq_model.apply(torch.quantization.enable_fake_quant)
                fq_model.apply(torch.quantization.disable_observer)
                out_fq = fq_model(eval_data)
                SQNRdB = 20 * torch.log10(torch.norm(out_ref) / torch.norm(out_ref - out_fq))
                # Quantized model output should be close to floating point model output numerically
                # Setting target SQNR to be 35 dB
                self.assertGreater(SQNRdB, 35, msg='Quantized model numerics diverge from float, expect SQNR > 35 dB')
                torch.quantization.convert(fq_model)
                out_q = fq_model(eval_data)
                SQNRdB = 20 * torch.log10(torch.norm(out_fq) / (torch.norm(out_fq - out_q) + 1e-10))
                self.assertGreater(SQNRdB, 60, msg='Fake quant and true quant numerics diverge, expect SQNR > 60 dB')

    # Test to compare weight only quantized model numerics and
    # activation only quantized model numerics with float
    def test_weight_only_activation_only_fakequant(self):
        for qengine in supported_qengines:
            with override_quantized_engine(qengine):
                torch.manual_seed(67)
                calib_data = torch.rand(2048, 3, 15, 15, dtype=torch.float32)
                eval_data = torch.rand(10, 3, 15, 15, dtype=torch.float32)
                qconfigset = set([torch.quantization.default_weight_only_qconfig,
                                  torch.quantization.default_activation_only_qconfig])
                SQNRTarget = [35, 45]
                for idx, qconfig in enumerate(qconfigset):
                    my_model = ModelMultipleOpsNoAvgPool().to(torch.float32)
                    my_model.eval()
                    out_ref = my_model(eval_data)
                    fq_model = torch.quantization.QuantWrapper(my_model)
                    fq_model.train()
                    fq_model.qconfig = qconfig
                    torch.quantization.fuse_modules(fq_model.module, [['conv1', 'bn1', 'relu1']], inplace=True)
                    torch.quantization.prepare_qat(fq_model)
                    fq_model.eval()
                    fq_model.apply(torch.quantization.disable_fake_quant)
                    fq_model.apply(torch.nn.intrinsic.qat.freeze_bn_stats)
                    fq_model(calib_data)
                    fq_model.apply(torch.quantization.enable_fake_quant)
                    fq_model.apply(torch.quantization.disable_observer)
                    out_fq = fq_model(eval_data)
                    SQNRdB = 20 * torch.log10(torch.norm(out_ref) / torch.norm(out_ref - out_fq))
                    self.assertGreater(SQNRdB, SQNRTarget[idx], msg='Quantized model numerics diverge from float')
>>>>>>> 2344f9af

class TestQuantizeONNXExport(JitTestCase):
    def _test_lower_graph_impl(self, model, data):
        model.qconfig = torch.quantization.default_qconfig
        model = torch.quantization.prepare(model)
        model = torch.quantization.convert(model)

        outputs = model(data)
        input_names = ["x"]

        def export_to_onnx(model, input, input_names):
            outputs = model(input)

            traced = torch.jit.trace(model, input)
            buf = io.BytesIO()
            torch.jit.save(traced, buf)
            buf.seek(0)

            model = torch.jit.load(buf)
            f = io.BytesIO()
            torch.onnx.export(model, input, f, input_names=input_names, example_outputs=outputs,
                              operator_export_type=torch.onnx.OperatorExportTypes.ONNX_ATEN_FALLBACK)
        onnx_model = export_to_onnx(model, data, input_names)

    @skipIfNoFBGEMM
    def test_lower_graph_linear(self):
        model = torch.quantization.QuantWrapper(torch.nn.Linear(5, 10, bias=True)).to(dtype=torch.float)
        data_numpy = np.random.rand(1, 2, 5).astype(np.float32)
        data = torch.from_numpy(data_numpy).to(dtype=torch.float)
        self._test_lower_graph_impl(model, data)

    @skipIfNoFBGEMM
    def test_lower_graph_conv2d(self):
        model = torch.quantization.QuantWrapper(torch.nn.Conv2d(3, 5, 2, bias=True)).to(dtype=torch.float)
        data_numpy = np.random.rand(1, 3, 6, 6).astype(np.float32)
        data = torch.from_numpy(data_numpy).to(dtype=torch.float)
        self._test_lower_graph_impl(model, data)

    @skipIfNoFBGEMM
    @unittest.skip("onnx opset9 does not support quantize_per_tensor and caffe2 \
    does not support conv3d")
    def test_lower_graph_conv3d(self):
        model = torch.quantization.QuantWrapper(torch.nn.Conv3d(3, 5, 2, bias=True)).to(dtype=torch.float)
        data_numpy = np.random.rand(1, 3, 6, 6, 6).astype(np.float32)
        data = torch.from_numpy(data_numpy).to(dtype=torch.float)
        self._test_lower_graph_impl(model, data)


if __name__ == '__main__':
    raise RuntimeError("This test file is not meant to be run directly, use:\n\n"
                       "\tpython test/test_quantization.py TESTNAME\n\n"
                       "instead.")<|MERGE_RESOLUTION|>--- conflicted
+++ resolved
@@ -1195,1451 +1195,6 @@
         checkQuantized(model)
         self.checkScriptable(model, [[xq]], check_save_load=True)
 
-<<<<<<< HEAD
-class TestQuantizedFunctionalOps(QuantizationTestCase):
-    def test_relu_api(self):
-        X = torch.arange(-5, 5, dtype=torch.float)
-        scale = 2.0
-        zero_point = 1
-        qX = torch.quantize_per_tensor(X, scale=scale, zero_point=zero_point, dtype=torch.quint8)
-        qY = torch.relu(qX)
-        qY_hat = F.relu(qX)
-        self.assertEqual(qY, qY_hat)
-
-    def _test_conv_api_impl(
-        self, qconv_fn, conv_fn, batch_size, in_channels_per_group,
-        input_feature_map_size, out_channels_per_group, groups, kernel_size,
-        stride, padding, dilation, X_scale, X_zero_point, W_scale, W_zero_point,
-        Y_scale, Y_zero_point, use_bias, use_channelwise,
-    ):
-        for i in range(len(kernel_size)):
-            assume(input_feature_map_size[i] + 2 * padding[i]
-                   >= dilation[i] * (kernel_size[i] - 1) + 1)
-        (X, X_q, W, W_q, b) = _make_conv_test_input(
-            batch_size, in_channels_per_group, input_feature_map_size,
-            out_channels_per_group, groups, kernel_size, X_scale,
-            X_zero_point, W_scale, W_zero_point, use_bias, use_channelwise)
-
-        Y_exp = conv_fn(X, W, b, stride, padding, dilation, groups)
-        Y_exp = torch.quantize_per_tensor(
-            Y_exp, scale=Y_scale, zero_point=Y_zero_point, dtype=torch.quint8)
-        Y_act = qconv_fn(
-            X_q, W_q, b, stride, padding, dilation, groups,
-            padding_mode="zeros", scale=Y_scale, zero_point=Y_zero_point)
-
-        # Make sure the results match
-        # assert_array_almost_equal compares using the following formula:
-        #     abs(desired-actual) < 1.5 * 10**(-decimal)
-        # (https://docs.scipy.org/doc/numpy/reference/generated/numpy.testing.assert_almost_equal.html)
-        # We use decimal = 0 to ignore off-by-1 differences between reference
-        # and test. Off-by-1 differences arise due to the order of round and
-        # zero_point addition operation, i.e., if addition followed by round is
-        # used by reference and round followed by addition is used by test, the
-        # results may differ by 1.
-        # For example, the result of round(2.5) + 1 is 3 while round(2.5 + 1) is
-        # 4 assuming the rounding mode is round-to-nearest, ties-to-even.
-        np.testing.assert_array_almost_equal(
-            Y_exp.int_repr().numpy(), Y_act.int_repr().numpy(), decimal=0)
-
-    @given(batch_size=st.integers(1, 3),
-           in_channels_per_group=st.sampled_from([2, 4, 5, 8, 16, 32]),
-           L=st.integers(4, 16),
-           out_channels_per_group=st.sampled_from([2, 4, 5, 8, 16, 32]),
-           groups=st.integers(1, 4),
-           kernel=st.integers(1, 7),
-           stride=st.integers(1, 2),
-           pad=st.integers(0, 2),
-           dilation=st.integers(1, 2),
-           X_scale=st.floats(1.2, 1.6),
-           X_zero_point=st.integers(0, 4),
-           W_scale=st.lists(st.floats(0.2, 1.6), min_size=1, max_size=2),
-           W_zero_point=st.lists(st.integers(-5, 5), min_size=1, max_size=2),
-           Y_scale=st.floats(4.2, 5.6),
-           Y_zero_point=st.integers(0, 4),
-           use_bias=st.booleans(),
-           use_channelwise=st.booleans(),
-           qengine=st.sampled_from(("qnnpack", "fbgemm")))
-    def test_conv1d_api(
-        self, batch_size, in_channels_per_group, L, out_channels_per_group,
-        groups, kernel, stride, pad, dilation,
-        X_scale, X_zero_point, W_scale, W_zero_point, Y_scale, Y_zero_point,
-        use_bias, use_channelwise, qengine,
-    ):
-        # Tests the correctness of the conv1d function.
-        if qengine not in torch.backends.quantized.supported_engines:
-            return
-        if qengine == 'qnnpack':
-            if IS_PPC or TEST_WITH_UBSAN:
-                return
-            use_channelwise = False
-
-        input_feature_map_size = (L, )
-        kernel_size = (kernel, )
-        stride = (stride, )
-        padding = (pad, )
-        dilation = (dilation, )
-
-        with override_quantized_engine(qengine):
-            qconv_fn = qF.conv1d
-            conv_fn = F.conv1d
-            self._test_conv_api_impl(
-                qconv_fn, conv_fn, batch_size, in_channels_per_group,
-                input_feature_map_size, out_channels_per_group, groups,
-                kernel_size, stride, padding, dilation, X_scale, X_zero_point,
-                W_scale, W_zero_point, Y_scale, Y_zero_point, use_bias,
-                use_channelwise)
-
-    @given(batch_size=st.integers(1, 3),
-           in_channels_per_group=st.sampled_from([2, 4, 5, 8, 16, 32]),
-           H=st.integers(4, 16),
-           W=st.integers(4, 16),
-           out_channels_per_group=st.sampled_from([2, 4, 5, 8, 16, 32]),
-           groups=st.integers(1, 4),
-           kernel_h=st.integers(1, 7),
-           kernel_w=st.integers(1, 7),
-           stride_h=st.integers(1, 2),
-           stride_w=st.integers(1, 2),
-           pad_h=st.integers(0, 2),
-           pad_w=st.integers(0, 2),
-           dilation=st.integers(1, 2),
-           X_scale=st.floats(1.2, 1.6),
-           X_zero_point=st.integers(0, 4),
-           W_scale=st.lists(st.floats(0.2, 1.6), min_size=1, max_size=2),
-           W_zero_point=st.lists(st.integers(-5, 5), min_size=1, max_size=2),
-           Y_scale=st.floats(4.2, 5.6),
-           Y_zero_point=st.integers(0, 4),
-           use_bias=st.booleans(),
-           use_channelwise=st.booleans(),
-           qengine=st.sampled_from(("qnnpack", "fbgemm")))
-    def test_conv2d_api(
-        self, batch_size, in_channels_per_group, H, W, out_channels_per_group,
-        groups, kernel_h, kernel_w, stride_h, stride_w, pad_h, pad_w, dilation,
-        X_scale, X_zero_point, W_scale, W_zero_point, Y_scale, Y_zero_point,
-        use_bias, use_channelwise, qengine,
-    ):
-        # Tests the correctness of the conv2d function.
-
-        if qengine not in torch.backends.quantized.supported_engines:
-            return
-        if qengine == 'qnnpack':
-            if IS_PPC or TEST_WITH_UBSAN:
-                return
-
-        input_feature_map_size = (H, W)
-        kernel_size = (kernel_h, kernel_w)
-        stride = (stride_h, stride_w)
-        padding = (pad_h, pad_w)
-        dilation = (dilation, dilation)
-
-        with override_quantized_engine(qengine):
-            qconv_fn = qF.conv2d
-            conv_fn = F.conv2d
-            self._test_conv_api_impl(
-                qconv_fn, conv_fn, batch_size, in_channels_per_group,
-                input_feature_map_size, out_channels_per_group, groups,
-                kernel_size, stride, padding, dilation, X_scale, X_zero_point,
-                W_scale, W_zero_point, Y_scale, Y_zero_point, use_bias,
-                use_channelwise)
-
-    @given(batch_size=st.integers(1, 3),
-           in_channels_per_group=st.sampled_from([2, 4, 5, 8, 16, 32]),
-           D=st.integers(4, 8),
-           H=st.integers(4, 8),
-           W=st.integers(4, 8),
-           out_channels_per_group=st.sampled_from([2, 4, 5, 8, 16, 32]),
-           groups=st.integers(1, 4),
-           kernel_d=st.integers(1, 4),
-           kernel_h=st.integers(1, 4),
-           kernel_w=st.integers(1, 4),
-           stride_d=st.integers(1, 2),
-           stride_h=st.integers(1, 2),
-           stride_w=st.integers(1, 2),
-           pad_d=st.integers(0, 2),
-           pad_h=st.integers(0, 2),
-           pad_w=st.integers(0, 2),
-           dilation=st.integers(1, 2),
-           X_scale=st.floats(1.2, 1.6),
-           X_zero_point=st.integers(0, 4),
-           W_scale=st.lists(st.floats(0.2, 1.6), min_size=1, max_size=2),
-           W_zero_point=st.lists(st.integers(-5, 5), min_size=1, max_size=2),
-           Y_scale=st.floats(4.2, 5.6),
-           Y_zero_point=st.integers(0, 4),
-           use_bias=st.booleans(),
-           use_channelwise=st.booleans(),
-           qengine=st.sampled_from(("fbgemm",)))
-    def test_conv3d_api(
-        self, batch_size, in_channels_per_group, D, H, W,
-        out_channels_per_group, groups, kernel_d, kernel_h, kernel_w,
-        stride_d, stride_h, stride_w, pad_d, pad_h, pad_w, dilation, X_scale,
-        X_zero_point, W_scale, W_zero_point, Y_scale, Y_zero_point, use_bias,
-        use_channelwise, qengine,
-    ):
-        # Tests the correctness of the conv3d function.
-        # Currently conv3d only supports FbGemm engine
-
-        if qengine not in torch.backends.quantized.supported_engines:
-            return
-
-        input_feature_map_size = (D, H, W)
-        kernel_size = (kernel_d, kernel_h, kernel_w)
-        stride = (stride_d, stride_h, stride_w)
-        padding = (pad_d, pad_h, pad_w)
-        dilation = (dilation, dilation, dilation)
-
-        with override_quantized_engine(qengine):
-            qconv_fn = qF.conv3d
-            conv_fn = F.conv3d
-            self._test_conv_api_impl(
-                qconv_fn, conv_fn, batch_size, in_channels_per_group,
-                input_feature_map_size, out_channels_per_group, groups,
-                kernel_size, stride, padding, dilation, X_scale, X_zero_point,
-                W_scale, W_zero_point, Y_scale, Y_zero_point, use_bias,
-                use_channelwise)
-
-class TestStaticQuantizedModule(QuantizationTestCase):
-    """
-    Note that tests in this class are just API test, to make sure we wrapped the
-    quantized operator implementations correctly in the user facing APIs, these are
-    not correctness test for the underlying quantized operators. For correctness
-    test please see `test/quantization/test_quantized_op.py`.
-    """
-    def test_relu(self):
-        relu_module = nn.ReLU()
-        relu6_module = nnq.ReLU6()
-
-        x = torch.arange(-10, 10, dtype=torch.float)
-        y_ref = torch.relu(x)
-        y6_ref = torch.nn.modules.ReLU6()(x)
-
-        qx = torch.quantize_per_tensor(x, 1.0, 0, dtype=torch.qint32)
-        qy = relu_module(qx)
-        qy6 = relu6_module(qx)
-
-        self.assertEqual(y_ref, qy.dequantize(),
-                         msg="ReLU module API failed")
-        self.assertEqual(y6_ref, qy6.dequantize(),
-                         msg="ReLU6 module API failed")
-
-    @override_qengines
-    def test_linear_api(self):
-        """test API functionality for nn.quantized.linear and nn.intrinsic.quantized.linear_relu"""
-        options = itertools.product(
-            [1, 5],
-            [16, 32],
-            [4, 8],
-            [True, False],
-            [True, False],
-            [True, False],
-            [True, False])
-        for (batch_size, in_features, out_features, use_bias,
-             use_fused, per_channel, is_reference) in options:
-            self._test_linear_api_impl(
-                batch_size, in_features, out_features, use_bias, use_fused,
-                per_channel, is_reference)
-
-    def _test_linear_api_impl(self, batch_size, in_features, out_features, use_bias, use_fused, per_channel, is_reference):
-        if torch.backends.quantized.engine == 'qnnpack':
-            per_channel = False
-
-        # (use_fused, is_reference) -> quantized class
-        class_map = {
-            (True, True) : nniqr.LinearReLU,
-            (True, False) : nniq.LinearReLU,
-            (False, True) : nnqr.Linear,
-            (False, False) : nnq.Linear,
-        }
-
-        W = torch.rand(out_features, in_features).float()
-        if per_channel:
-            scale_tensor = torch.ones(out_features, dtype=torch.double)
-            zero_point_tensor = torch.zeros(out_features, dtype=torch.long)
-            for i in range(len(scale_tensor)):
-                scale_tensor[i] = (i + 1.0) / 255.0
-            W_q = torch.quantize_per_channel(W, scales=scale_tensor,
-                                             zero_points=zero_point_tensor,
-                                             axis=0, dtype=torch.qint8)
-        else:
-            W_q = torch.quantize_per_tensor(W, 0.1, 4, torch.qint8)
-
-        X = torch.rand(batch_size, in_features).float()
-        X_q = torch.quantize_per_tensor(X, 0.2, 10, torch.quint8)
-        B = torch.rand(out_features).float() if use_bias else None
-        scale = 0.5
-        zero_point = 3
-        qlinear = class_map[(use_fused, is_reference)](in_features, out_features)
-
-        qlinear_copy = qlinear  # deepcopy does not work right now
-        # qlinear_copy = copy.deepcopy(qlinear)
-        self.checkScriptable(qlinear_copy, [[X_q]], check_save_load=True)
-        # Run module with default-initialized parameters.
-        # This tests that the constructor is correct.
-        qlinear(X_q)
-
-        qlinear.set_weight_bias(W_q, B)
-        # Simple round-trip test to ensure weight()/set_weight() API
-        self.assertEqual(qlinear.weight(), W_q, atol=1e-5, rtol=0)
-
-        # testing packed param implementation
-        qlinear.scale = float(scale)
-        qlinear.zero_point = int(zero_point)
-        Z_q = qlinear(X_q)
-
-        # Check if the module implementation matches calling the
-        # ops directly
-        if is_reference:
-            weight = qlinear._qweight
-            bias = qlinear._bias
-            weight_dequant = weight.dequantize()
-            X_q_dq = X_q.dequantize()
-            Z_ref = F.linear(X_q_dq, weight_dequant, bias)
-            if use_fused:
-                Z_ref = F.relu(Z_ref, inplace=True)
-            Z_ref = torch.quantize_per_tensor(Z_ref, scale, zero_point, torch.quint8)
-        else:
-            W_pack = qlinear._packed_params._packed_params
-            if use_fused:
-                Z_ref = torch.ops.quantized.linear_relu(X_q, W_pack, scale, zero_point)
-            else:
-                Z_ref = torch.ops.quantized.linear(X_q, W_pack, scale, zero_point)
-
-        self.assertEqual(Z_ref, Z_q)
-        self.assertTrue(
-            ("QuantizedLinearReLU" if use_fused else "QuantizedLinear") in str(qlinear))
-
-        # Test serialization of quantized Linear Module using state_dict
-        model_dict = qlinear.state_dict()
-        b = io.BytesIO()
-        torch.save(model_dict, b)
-        b.seek(0)
-        loaded_dict = torch.load(b)
-        for key in model_dict:
-            if isinstance(model_dict[key], torch._C.ScriptObject):
-                assert isinstance(loaded_dict[key], torch._C.ScriptObject)
-                w_model, b_model = torch.ops.quantized.linear_unpack(model_dict[key])
-                w_loaded, b_loaded = torch.ops.quantized.linear_unpack(loaded_dict[key])
-                self.assertEqual(w_model, w_loaded)
-                self.assertEqual(b_model, b_loaded)
-            else:
-                self.assertEqual(model_dict[key], loaded_dict[key])
-
-        loaded_qlinear = class_map[(use_fused, is_reference)](
-            in_features, out_features)
-        loaded_qlinear.load_state_dict(loaded_dict)
-        if is_reference:
-            self.assertEqual(qlinear._qweight, loaded_qlinear._qweight)
-            self.assertEqual(qlinear._bias, loaded_qlinear._bias)
-        else:
-            linear_unpack = torch.ops.quantized.linear_unpack
-            self.assertEqual(linear_unpack(qlinear._packed_params._packed_params),
-                             linear_unpack(loaded_qlinear._packed_params._packed_params))
-        self.assertEqual(qlinear.scale, loaded_qlinear.scale)
-        self.assertEqual(qlinear.zero_point, loaded_qlinear.zero_point)
-        # make sure loaded_qlinear has the same dir as qlinear since
-        # scripting the module will add __overloads__ to __dict__
-        self.checkScriptable(loaded_qlinear, [[X_q]], check_save_load=True)
-        self.assertTrue(dir(qlinear) == dir(loaded_qlinear))
-        self.assertEqual(qlinear._weight_bias(), loaded_qlinear._weight_bias())
-        if not is_reference:
-            self.assertEqual(qlinear._weight_bias(), torch.ops.quantized.linear_unpack(qlinear._packed_params._packed_params))
-        Z_q2 = loaded_qlinear(X_q)
-        self.assertEqual(Z_q, Z_q2)
-
-        b = io.BytesIO()
-        torch.save(qlinear, b)
-        b.seek(0)
-        loaded = torch.load(b)
-        self.assertEqual(qlinear.weight(), loaded.weight())
-        self.assertEqual(qlinear.scale, loaded.scale)
-        self.assertEqual(qlinear.zero_point, loaded.zero_point)
-
-        # Test JIT
-        self.checkScriptable(qlinear, [[X_q]], check_save_load=True)
-
-        # Make sure `from_float` works for all linear variants
-        modules_under_test = [torch.nn.Linear, torch.nn.modules.linear._LinearWithBias]
-
-        for mut in modules_under_test:
-            # Test from_float.
-            float_linear = mut(in_features, out_features).float()
-            float_linear.qconfig = torch.quantization.default_qconfig
-            torch.quantization.prepare(float_linear, inplace=True)
-            float_linear(X.float())
-            # Sequential allows swapping using "convert".
-            quantized_float_linear = torch.nn.Sequential(float_linear)
-            quantized_float_linear = torch.quantization.convert(quantized_float_linear, inplace=True)
-
-            # Smoke test to make sure the module actually runs
-            quantized_float_linear(X_q)
-
-            # Smoke test extra_repr
-            self.assertTrue('QuantizedLinear' in str(quantized_float_linear))
-
-    def test_quant_dequant_api(self):
-        r = torch.tensor([[1., -1.], [1., -1.]], dtype=torch.float)
-        scale, zero_point, dtype = 1.0, 2, torch.qint8
-        # testing Quantize API
-        qr = torch.quantize_per_tensor(r, scale, zero_point, dtype)
-        quant_m = nnq.Quantize(scale, zero_point, dtype)
-        qr2 = quant_m(r)
-        self.assertEqual(qr, qr2)
-        # testing Dequantize API
-        rqr = qr.dequantize()
-        dequant_m = nnq.DeQuantize()
-        rqr2 = dequant_m(qr2)
-        self.assertEqual(rqr, rqr2)
-
-    def _test_conv_api_impl(
-        self, module_name, qconv_module, conv_module, batch_size,
-        in_channels_per_group, input_feature_map_size, out_channels_per_group,
-        groups, kernel_size, stride, padding, padding_mode, dilation,
-        X_scale, X_zero_point, W_scale, W_zero_point, Y_scale, Y_zero_point,
-        use_bias, use_fused, use_channelwise, is_reference
-    ):
-        for i in range(len(kernel_size)):
-            assume(input_feature_map_size[i] + 2 * padding[i]
-                   >= dilation[i] * (kernel_size[i] - 1) + 1)
-
-        in_channels = in_channels_per_group * groups
-        out_channels = out_channels_per_group * groups
-        (X, X_q, W, W_q, b) = _make_conv_test_input(
-            batch_size, in_channels_per_group, input_feature_map_size,
-            out_channels_per_group, groups, kernel_size, X_scale, X_zero_point,
-            W_scale, W_zero_point, use_bias, use_channelwise)
-
-        qconv_module.set_weight_bias(W_q, b)
-        qconv_module.scale = Y_scale
-        qconv_module.zero_point = Y_zero_point
-
-        if use_fused:
-            conv_module[0].weight.data = W
-            if use_bias:
-                conv_module[0].bias.data = b
-        else:
-            conv_module.weight.data = W
-            if use_bias:
-                conv_module.bias.data = b
-
-        # Test members
-        self.assertTrue(module_name == qconv_module._get_name(), module_name + " " + qconv_module._get_name())
-        if not is_reference:
-            self.assertTrue(hasattr(qconv_module, '_packed_params'))
-        self.assertTrue(hasattr(qconv_module, 'scale'))
-        self.assertTrue(hasattr(qconv_module, 'zero_point'))
-
-        # Test properties
-        self.assertEqual(W_q, qconv_module.weight())
-        if use_bias:
-            self.assertEqual(b, qconv_module.bias())
-        self.assertEqual(Y_scale, qconv_module.scale)
-        self.assertEqual(Y_zero_point, qconv_module.zero_point)
-
-        # Test forward
-        Y_exp = conv_module(X)
-        Y_exp = torch.quantize_per_tensor(
-            Y_exp, scale=Y_scale, zero_point=Y_zero_point, dtype=torch.quint8)
-        Y_act = qconv_module(X_q)
-
-        # Make sure the results match
-        # assert_array_almost_equal compares using the following formula:
-        #     abs(desired-actual) < 1.5 * 10**(-decimal)
-        # (https://docs.scipy.org/doc/numpy/reference/generated/numpy.testing.assert_almost_equal.html)
-        # We use decimal = 0 to ignore off-by-1 differences between reference
-        # and test. Off-by-1 differences arise due to the order of round and
-        # zero_point addition operation, i.e., if addition followed by round is
-        # used by reference and round followed by addition is used by test, the
-        # results may differ by 1.
-        # For example, the result of round(2.5) + 1 is 3 while round(2.5 + 1) is
-        # 4 assuming the rounding mode is round-to-nearest, ties-to-even.
-        # skip numerics checking for reference module
-        if not is_reference:
-            np.testing.assert_array_almost_equal(
-                Y_exp.int_repr().numpy(), Y_act.int_repr().numpy(), decimal=0)
-
-        # Test serialization of quantized Conv Module using state_dict
-        model_dict = qconv_module.state_dict()
-        self.assertEqual(model_dict['weight'], W_q)
-        if use_bias:
-            self.assertEqual(model_dict['bias'], b)
-        bytes_io = io.BytesIO()
-        torch.save(model_dict, bytes_io)
-        bytes_io.seek(0)
-        loaded_dict = torch.load(bytes_io)
-        for key in loaded_dict:
-            self.assertEqual(model_dict[key], loaded_dict[key])
-        loaded_qconv_module = type(qconv_module)(
-            in_channels, out_channels, kernel_size, stride, padding, dilation,
-            groups, use_bias, padding_mode=padding_mode)
-        loaded_qconv_module.load_state_dict(loaded_dict)
-
-        self.assertTrue(dir(loaded_qconv_module) == dir(qconv_module))
-        self.assertTrue(module_name == loaded_qconv_module._get_name())
-        if not is_reference:
-            self.assertTrue(hasattr(loaded_qconv_module, '_packed_params'))
-        self.assertTrue(hasattr(loaded_qconv_module, '_weight_bias'))
-
-        self.assertEqual(qconv_module.weight(), loaded_qconv_module.weight())
-        if use_bias:
-            self.assertEqual(qconv_module.bias(), loaded_qconv_module.bias())
-        self.assertEqual(qconv_module.scale, loaded_qconv_module.scale)
-        self.assertEqual(qconv_module.zero_point,
-                         loaded_qconv_module.zero_point)
-        Y_loaded = loaded_qconv_module(X_q)
-        if not is_reference:
-            np.testing.assert_array_almost_equal(
-                Y_exp.int_repr().numpy(), Y_loaded.int_repr().numpy(), decimal=0)
-
-        # Test serialization
-        b = io.BytesIO()
-        torch.save(qconv_module, b)
-        b.seek(0)
-        loaded_conv = torch.load(b)
-
-        self.assertEqual(loaded_conv.bias(), qconv_module.bias())
-        self.assertEqual(loaded_conv.scale, qconv_module.scale)
-        self.assertEqual(loaded_conv.zero_point,
-                         qconv_module.zero_point)
-
-        # Test copy and deepcopy
-        copied_conv = copy.copy(qconv_module)
-        self.assertEqual(copied_conv.bias(), qconv_module.bias())
-        self.assertEqual(copied_conv.scale, qconv_module.scale)
-        self.assertEqual(copied_conv.zero_point,
-                         qconv_module.zero_point)
-        Y_copied = copied_conv(X_q)
-        if not is_reference:
-            np.testing.assert_array_almost_equal(
-                Y_exp.int_repr().numpy(), Y_copied.int_repr().numpy(), decimal=0)
-
-        deepcopied_conv = copy.deepcopy(qconv_module)
-        self.assertEqual(deepcopied_conv.bias(), qconv_module.bias())
-        self.assertEqual(deepcopied_conv.scale, qconv_module.scale)
-        self.assertEqual(deepcopied_conv.zero_point,
-                         qconv_module.zero_point)
-        Y_deepcopied = copied_conv(X_q)
-        if not is_reference:
-            np.testing.assert_array_almost_equal(
-                Y_exp.int_repr().numpy(), Y_deepcopied.int_repr().numpy(), decimal=0)
-
-        # JIT testing
-        self.checkScriptable(
-            qconv_module, [[X_q]],
-            check_save_load=True)
-
-        # Test from_float
-        fused_conv_module = torch.nn.intrinsic._FusedModule(conv_module)
-        fused_conv_module.qconfig = torch.quantization.default_qconfig
-        torch.quantization.prepare(fused_conv_module, inplace=True)
-        fused_conv_module(X.float())
-        converted_qconv_module = fused_conv_module
-        reference_mapping = get_default_static_quant_module_mappings()
-        reference_mapping[type(conv_module)] = type(qconv_module)
-        torch.quantization.convert(converted_qconv_module, mapping=reference_mapping, inplace=True)
-
-        # Smoke test to make sure the module actually runs
-        if use_bias:
-            if use_fused:
-                self.assertEqual(conv_module[0].bias,
-                                 converted_qconv_module[0].bias())
-            else:
-                self.assertEqual(conv_module.bias,
-                                 converted_qconv_module[0].bias())
-        # Smoke test extra_repr
-        self.assertTrue(module_name == converted_qconv_module[0]._get_name())
-
-    @override_qengines
-    def test_conv1d_api(self):
-        options = itertools.product(
-            ["zeros", "reflect"],  # pad_mode
-            [True, False],  # use_bias
-            [True, False],  # use_fused
-            [True, False],  # use_channelwise
-            [True, False]  # is_reference
-        )
-        for pad_mode, use_bias, use_fused, use_channelwise, is_reference in options:
-            if torch.backends.quantized.engine == "qnnpack":
-                use_channelwise = False
-            batch_size = 2
-            in_channels_per_group = 2
-            length = 8
-            out_channels_per_group = 2
-            groups = 3
-            kernel = 3
-            stride = 2
-            pad = 1
-            dilation = 1
-            # Tests the correctness of the conv2d module.
-            in_channels = in_channels_per_group * groups
-            out_channels = out_channels_per_group * groups
-            input_feature_map_size = (length,)
-            kernel_size = (kernel, )
-            stride = (stride, )
-            pad = (pad, )
-            dilation = (dilation, )
-            X_scale = 1.3
-            X_zero_point = 2
-            W_scale = [0.5]
-            W_zero_point = [3]
-            Y_scale = 5.0
-            Y_zero_point = 4
-            if torch.backends.quantized.engine == 'qnnpack':
-                use_channelwise = False
-            # (use_fused, is_reference) -> quantized class
-            class_map = {
-                (True, True): (nniqr.ConvReLU1d, "QuantizedConvReLU1d(Reference)"),
-                (True, False): (nniq.ConvReLU1d, "QuantizedConvReLU1d"),
-                (False, True): (nnqr.Conv1d, "QuantizedConv1d(Reference)"),
-                (False, False): (nnq.Conv1d, "QuantizedConv1d")
-            }
-
-            qconv_cls, module_name = class_map[(use_fused, is_reference)]
-            qconv_module = qconv_cls(
-                in_channels, out_channels, kernel, stride, pad,
-                dilation, groups, use_bias, padding_mode=pad_mode
-            )
-
-            conv_module = nn.Conv1d(
-                in_channels, out_channels, kernel, stride, pad,
-                dilation, groups, use_bias, padding_mode=pad_mode)
-            if use_fused:
-                relu_module = nn.ReLU()
-                conv_module = nni.ConvReLU1d(conv_module, relu_module)
-            conv_module = conv_module.float()
-
-            self._test_conv_api_impl(
-                module_name, qconv_module, conv_module, batch_size,
-                in_channels_per_group, input_feature_map_size,
-                out_channels_per_group, groups, kernel_size, stride, pad, pad_mode,
-                dilation, X_scale, X_zero_point, W_scale, W_zero_point, Y_scale,
-                Y_zero_point, use_bias, use_fused, use_channelwise, is_reference)
-
-    @override_qengines
-    def test_conv2d_api(self):
-        options = itertools.product(
-            ["zeros", "reflect"],  # pad_mode
-            [True, False],  # use_bias
-            [True, False],  # use_fused
-            [True, False],  # use_channelwise
-            [True, False]  # is_reference
-        )
-        for pad_mode, use_bias, use_fused, use_channelwise, is_reference in options:
-            if torch.backends.quantized.engine == "qnnpack":
-                use_channelwise = False
-            batch_size = 2
-            in_channels_per_group = 2
-            H = 8
-            W = 8
-            out_channels_per_group = 2
-            groups = 3
-            kernel_h = 3
-            kernel_w = 3
-            stride_h = 2
-            stride_w = 2
-            pad_h = 1
-            pad_w = 1
-            dilation = 1
-            # Tests the correctness of the conv2d module.
-            in_channels = in_channels_per_group * groups
-            out_channels = out_channels_per_group * groups
-            input_feature_map_size = (H, W)
-            kernel_size = (kernel_h, kernel_w)
-            stride = (stride_h, stride_w)
-            padding = (pad_h, pad_w)
-            dilation = (dilation, dilation)
-            X_scale = 1.3
-            X_zero_point = 2
-            W_scale = [0.5]
-            W_zero_point = [3]
-            Y_scale = 5.0
-            Y_zero_point = 4
-            # (use_fused, is_reference) -> quantized class
-            class_map = {
-                (True, True): (nniqr.ConvReLU2d, "QuantizedConvReLU2d(Reference)"),
-                (True, False): (nniq.ConvReLU2d, "QuantizedConvReLU2d"),
-                (False, True): (nnqr.Conv2d, "QuantizedConv2d(Reference)"),
-                (False, False): (nnq.Conv2d, "QuantizedConv2d")
-            }
-
-            qconv_cls, module_name = class_map[(use_fused, is_reference)]
-            qconv_module = qconv_cls(
-                in_channels, out_channels, kernel_size, stride, padding,
-                dilation, groups, use_bias, padding_mode=pad_mode
-            )
-
-            conv_module = nn.Conv2d(
-                in_channels, out_channels, kernel_size, stride, padding,
-                dilation, groups, use_bias, padding_mode=pad_mode)
-            if use_fused:
-                relu_module = nn.ReLU()
-                conv_module = nni.ConvReLU2d(conv_module, relu_module)
-            conv_module = conv_module.float()
-
-            self._test_conv_api_impl(
-                module_name, qconv_module, conv_module, batch_size,
-                in_channels_per_group, input_feature_map_size,
-                out_channels_per_group, groups, kernel_size, stride, padding,
-                pad_mode, dilation, X_scale, X_zero_point, W_scale, W_zero_point,
-                Y_scale, Y_zero_point, use_bias, use_fused, use_channelwise, is_reference)
-
-    @skipIfNoFBGEMM
-    def test_conv3d_api(self):
-        options = itertools.product(
-            [True, False],  # use_bias
-            [True, False],  # use_fused
-            [True, False],  # use_channelwise
-            [True, False]  # is_reference
-        )
-        for use_bias, use_fused, use_channelwise, is_reference in options:
-            if torch.backends.quantized.engine == "qnnpack":
-                use_channelwise = False
-            batch_size = 2
-            in_channels_per_group = 2
-            H = 8
-            W = 8
-            D = 8
-            out_channels_per_group = 2
-            groups = 3
-            kernel_h = 3
-            kernel_w = 3
-            kernel_d = 3
-            stride_h = 2
-            stride_w = 2
-            stride_d = 2
-            pad_mode = "zeros"  # 3d doesn't support reflect padding
-            pad_h = 1
-            pad_w = 1
-            pad_d = 1
-            dilation = 1
-            # Tests the correctness of the conv3d module.
-            in_channels = in_channels_per_group * groups
-            out_channels = out_channels_per_group * groups
-            input_feature_map_size = (D, H, W)
-            kernel_size = (kernel_d, kernel_h, kernel_w)
-            stride = (stride_d, stride_h, stride_w)
-            padding = (pad_d, pad_h, pad_w)
-            dilation = (dilation, dilation, dilation)
-            X_scale = 1.3
-            X_zero_point = 2
-            W_scale = [0.5]
-            W_zero_point = [3]
-            Y_scale = 5.0
-            Y_zero_point = 4
-            # (use_fused, is_reference) -> quantized class
-            class_map = {
-                (True, True): (nniqr.ConvReLU3d, "QuantizedConvReLU3d(Reference)"),
-                (True, False): (nniq.ConvReLU3d, "QuantizedConvReLU3d"),
-                (False, True): (nnqr.Conv3d, "QuantizedConv3d(Reference)"),
-                (False, False): (nnq.Conv3d, "QuantizedConv3d")
-            }
-
-            with override_quantized_engine('fbgemm'):
-                qconv_cls, module_name = class_map[(use_fused, is_reference)]
-                qconv_module = qconv_cls(
-                    in_channels, out_channels, kernel_size, stride, padding,
-                    dilation, groups, use_bias, padding_mode=pad_mode
-                )
-
-                conv_module = nn.Conv3d(
-                    in_channels, out_channels, kernel_size, stride, padding,
-                    dilation, groups, use_bias, padding_mode=pad_mode)
-                if use_fused:
-                    relu_module = nn.ReLU()
-                    conv_module = nni.ConvReLU3d(conv_module, relu_module)
-                conv_module = conv_module.float()
-
-                self._test_conv_api_impl(
-                    module_name, qconv_module, conv_module, batch_size,
-                    in_channels_per_group, input_feature_map_size,
-                    out_channels_per_group, groups, kernel_size, stride, padding,
-                    pad_mode, dilation, X_scale, X_zero_point, W_scale,
-                    W_zero_point, Y_scale, Y_zero_point, use_bias, use_fused,
-                    use_channelwise, is_reference)
-
-    def test_pool_api(self):
-        """Tests the correctness of the pool module.
-        The correctness is defined against the functional implementation.
-        """
-        N, C, H, W = 10, 10, 10, 3
-        kwargs = {
-            'kernel_size': 2,
-            'stride': None,
-            'padding': 0,
-            'dilation': 1
-        }
-
-        scale, zero_point = 1.0 / 255, 128
-
-        X = torch.randn(N, C, H, W, dtype=torch.float32)
-        qX = torch.quantize_per_tensor(X, scale=scale, zero_point=zero_point,
-                                       dtype=torch.quint8)
-        qX_expect = torch.nn.functional.max_pool2d(qX, **kwargs)
-
-        pool_under_test = torch.nn.quantized.MaxPool2d(**kwargs)
-        qX_hat = pool_under_test(qX)
-        self.assertEqual(qX_expect, qX_hat)
-
-        # JIT Testing
-        self.checkScriptable(pool_under_test, [[X]])
-
-    def test_batch_norm2d(self):
-        """Tests the correctness of the batchnorm2d module.
-        The correctness is defined against the functional implementation.
-        """
-        x = torch.randn((2, 4, 6, 8), dtype=torch.float)
-        float_mod = torch.nn.BatchNorm2d(4)
-        float_mod.training = False
-
-        y_ref = float_mod(x)
-        quant_ref = torch.quantize_per_tensor(y_ref, 1.0, 0, dtype=torch.quint8)
-
-        quant_mod = nnq.BatchNorm2d(4)
-        qx = torch.quantize_per_tensor(x, 1.0, 0, dtype=torch.quint8)
-        qy = quant_mod(qx)
-
-        self.assertEqual(quant_ref.int_repr().numpy(), qy.int_repr().numpy(),
-                         msg="BatchNorm2d module API failed")
-
-    def test_batch_norm3d(self):
-        """Tests the correctness of the batchnorm3d module.
-        The correctness is defined against the functional implementation.
-        """
-        x = torch.randn((2, 4, 6, 8, 10), dtype=torch.float)
-        float_mod = torch.nn.BatchNorm3d(4)
-        float_mod.training = False
-
-        y_ref = float_mod(x)
-        quant_ref = torch.quantize_per_tensor(y_ref, 1.0, 0, dtype=torch.quint8)
-
-        quant_mod = nnq.BatchNorm3d(4)
-        qx = torch.quantize_per_tensor(x, 1.0, 0, dtype=torch.quint8)
-        qy = quant_mod(qx)
-
-        self.assertEqual(quant_ref.int_repr().numpy(), qy.int_repr().numpy(),
-                         msg="BatchNorm3d module API failed")
-
-    def test_layer_norm(self):
-        """Tests the correctness of the layernorm module.
-        The correctness is defined against the functional implementation.
-        """
-        x_scale = 10.0 / 256
-        x_zero_point = 0
-        y_scale = 5.0 / 256
-        y_zero_point = 127
-
-        dims = (1, 4, 8)
-
-        X = (torch.randn(dims, dtype=torch.float) - 0.5) * 10
-        qX = torch.quantize_per_tensor(X, x_scale, x_zero_point, dtype=torch.quint8)
-        dqX = qX.dequantize()
-
-        float_mod = torch.nn.LayerNorm(dqX.size()[1:]).float()
-        float_mod.weight = torch.nn.Parameter(torch.rand(*dims[1:]))
-        float_mod.bias = torch.nn.Parameter(torch.rand(*dims[1:]))
-
-        dqY_ref = float_mod(dqX)
-        qY_ref = torch.quantize_per_tensor(
-            dqY_ref, y_scale, y_zero_point, dtype=torch.quint8)
-
-        quant_mod = nnq.LayerNorm(
-            qX.size()[1:], float_mod.weight, float_mod.bias, y_scale, y_zero_point)
-        qY = quant_mod(qX)
-
-        self.assertEqual(qY_ref.int_repr().numpy(), qY.int_repr().numpy(),
-                         msg="LayerNorm module API failed, qY_ref\n{} vs qY\n{}"
-                         .format(qY_ref, qY))
-
-    def test_group_norm(self):
-        """Tests the correctness of the groupnorm module.
-        The correctness is defined against the functional implementation.
-        """
-        x_scale = 10.0 / 256
-        x_zero_point = 0
-        y_scale = 5.0 / 256
-        y_zero_point = 127
-
-        dims = (1, 4, 8)
-
-        X = (torch.randn(dims, dtype=torch.float) - 0.5) * 10
-        qX = torch.quantize_per_tensor(X, x_scale, x_zero_point, dtype=torch.quint8)
-        dqX = qX.dequantize()
-
-        float_mod = torch.nn.GroupNorm(2, 4).float()
-        float_mod.weight = torch.nn.Parameter(torch.rand(dims[1]))
-        float_mod.bias = torch.nn.Parameter(torch.rand(dims[1]))
-
-        dqY_ref = float_mod(dqX)
-        qY_ref = torch.quantize_per_tensor(
-            dqY_ref, y_scale, y_zero_point, dtype=torch.quint8)
-
-        quant_mod = nnq.GroupNorm(
-            2, 2, float_mod.weight, float_mod.bias, y_scale, y_zero_point)
-        qY = quant_mod(qX)
-
-        self.assertEqual(qY_ref.int_repr().numpy(), qY.int_repr().numpy(),
-                         msg="GroupNorm module API failed, qY_ref\n{} vs qY\n{}"
-                         .format(qY_ref, qY))
-
-    def test_instance_norm(self):
-        """Tests the correctness of the instancenorm{n}d modules.
-        The correctness is defined against the functional implementation.
-        """
-        x_scale = 10.0 / 256
-        x_zero_point = 0
-        y_scale = 5.0 / 256
-        y_zero_point = 127
-
-        dims_to_modules = [
-            ((1, 4, 8), torch.nn.InstanceNorm1d, nnq.InstanceNorm1d),
-            ((1, 4, 8, 1), torch.nn.InstanceNorm2d, nnq.InstanceNorm2d),
-            ((1, 4, 8, 1, 1), torch.nn.InstanceNorm3d, nnq.InstanceNorm3d),
-        ]
-
-        for dim_to_modules in dims_to_modules:
-            dims, float_cls, q_cls = dim_to_modules
-
-            X = (torch.randn(dims, dtype=torch.float) - 0.5) * 10
-            qX = torch.quantize_per_tensor(
-                X, x_scale, x_zero_point, dtype=torch.quint8)
-            dqX = qX.dequantize()
-
-            float_mod = float_cls(dims[1]).float()
-            float_mod.weight = torch.nn.Parameter(torch.rand(dims[1]))
-            float_mod.bias = torch.nn.Parameter(torch.rand(dims[1]))
-
-            dqY_ref = float_mod(dqX)
-            qY_ref = torch.quantize_per_tensor(
-                dqY_ref, y_scale, y_zero_point, dtype=torch.quint8)
-
-            quant_mod = q_cls(
-                dims[1], float_mod.weight, float_mod.bias, y_scale,
-                y_zero_point)
-            qY = quant_mod(qX)
-
-            self.assertEqual(
-                qY_ref.int_repr().numpy(), qY.int_repr().numpy(),
-                msg="InstanceNorm module API failed, qY_ref\n{} vs qY\n{}"
-                .format(qY_ref, qY))
-
-    def _test_activation_module_impl(self, name, float_module_class, quantized_module_class, extra_kwargs):
-        """Tests the correctness of the ELU module.
-        The correctness is defined against the functional implementation.
-        """
-        x_scale = 10.0 / 256
-        x_zero_point = 0
-        y_scale = 5.0 / 256
-        y_zero_point = 127
-        alpha = 1.5
-
-        dims = (1, 4, 8)
-
-        X = (torch.randn(dims, dtype=torch.float) - 0.5) * 10
-        qX = torch.quantize_per_tensor(X, x_scale, x_zero_point, dtype=torch.quint8)
-        dqX = qX.dequantize()
-
-        float_mod = float_module_class(**extra_kwargs).float()
-
-        dqY_ref = float_mod(dqX)
-        qY_ref = torch.quantize_per_tensor(
-            dqY_ref, y_scale, y_zero_point, dtype=torch.quint8)
-
-        quant_mod = quantized_module_class(y_scale, y_zero_point, **extra_kwargs)
-        qY = quant_mod(qX)
-        self.assertEqual(qY_ref.int_repr().numpy(), qY.int_repr().numpy(),
-                         msg="{} module API failed, qY_ref\n{} vs qY\n{}"
-                         .format(name, qY_ref, qY))
-
-    def _test_leaky_relu_serialization(self):
-        scale_original = 10.0 / 256
-        zero_point_original = 1.0
-
-        quant_mod_original = nnq.LeakyReLU(scale_original, zero_point_original)
-        state_dict = quant_mod_original.state_dict()
-
-        scale_new = 5.0 / 256
-        zero_point_new = 2.0
-        quant_mod_new = nnq.LeakyReLU(scale_new, zero_point_new)
-        quant_mod_new.load_state_dict(state_dict)
-
-        self.assertEqual(quant_mod_original.scale, quant_mod_new.scale)
-        self.assertEqual(quant_mod_original.zero_point, quant_mod_new.zero_point)
-
-    def test_elu(self):
-        """Tests the correctness of the ELU module.
-        The correctness is defined against the functional implementation.
-        """
-        self._test_activation_module_impl("ELU", nn.ELU, nnq.ELU, {"alpha": 1.5})
-
-    def test_leaky_relu(self):
-        self._test_activation_module_impl("LeakyReLU", nn.LeakyReLU, nnq.LeakyReLU, {"negative_slope": 0.2})
-        self._test_leaky_relu_serialization()
-
-    def test_sigmoid(self):
-        self._test_activation_module_impl("Sigmoid", nn.Sigmoid, nnq.Sigmoid, {})
-
-    @given(
-        num_embeddings=st.integers(10, 50),
-        embedding_dim=st.integers(5, 50).filter(lambda x: x % 4 == 0),
-        set_qconfig=st.booleans(),
-    )
-    @skipIfNoFBGEMM
-    def test_embedding_api(self, num_embeddings, embedding_dim, set_qconfig):
-        num_lengths = np.random.randint(1, 6)
-        lengths = np.random.randint(0, 21, size=num_lengths).astype(np.int32)
-        num_indices = np.sum(lengths)
-        indices = torch.from_numpy(np.random.randint(low=0, high=num_embeddings, size=num_indices, dtype=np.int64))
-        weights = torch.from_numpy((np.random.random_sample((num_embeddings, embedding_dim)) + 1).astype(np.float32))
-
-        obs = default_float_qparams_observer()
-        obs(weights)
-        qparams = obs.calculate_qparams()
-        # Quantize the weights to 8bits
-        qweight = torch.quantize_per_channel(weights, qparams[0], qparams[1], axis=0, dtype=torch.quint8)
-        qemb = nnq.Embedding(num_embeddings=num_embeddings, embedding_dim=embedding_dim)
-        qemb.set_weight(qweight)
-        qemb(indices)
-
-        # Ensure the module has the correct weights
-        self.assertEqual(qweight, qemb.weight())
-
-        w_packed = qemb._packed_params._packed_weight
-        module_out = qemb(indices)
-
-        # Call the qembedding operator directly
-        ref = torch.ops.quantized.embedding_byte(w_packed, indices, pruned_weights=False)
-        self.assertEqual(module_out, ref)
-        self.checkEmbeddingSerialization(qemb, num_embeddings, embedding_dim, indices, None, set_qconfig=False, is_emb_bag=False)
-
-
-    @given(
-        num_embeddings=st.integers(10, 50),
-        embedding_dim=st.integers(5, 50).filter(lambda x: x % 4 == 0),
-        num_offsets=st.integers(1, 20),
-        set_qconfig=st.booleans(),
-    )
-    @skipIfNoFBGEMM
-    def test_embedding_bag_api(self, num_embeddings, embedding_dim, num_offsets, set_qconfig):
-        r"""Test execution and serialization for dynamic quantized embedding_bag modules on int8
-        """
-
-        num_lengths = np.random.randint(1, 6)
-        lengths = np.random.randint(0, 21, size=num_lengths).astype(np.int32)
-        num_indices = np.sum(lengths)
-        indices = torch.from_numpy(np.random.randint(low=0, high=num_embeddings, size=num_indices, dtype=np.int64))
-
-        offsets = lengths_to_offsets(lengths)
-        # include the last offset
-        offsets = torch.cat((offsets, torch.tensor([indices.size(0)], dtype=torch.long)), 0)
-        weights = torch.from_numpy((np.random.random_sample((num_embeddings, embedding_dim)) + 1).astype(np.float32))
-
-        for qdtype in [torch.quint8, torch.quint4x2]:
-            obs = PerChannelMinMaxObserver(dtype=qdtype, qscheme=torch.per_channel_affine_float_qparams, ch_axis=0)
-            obs(weights)
-            # Get the scale and zero point for the weight tensor
-            qparams = obs.calculate_qparams()
-            # Quantize the weights to 8bits
-            qweight = torch.quantize_per_channel(weights, qparams[0], qparams[1], axis=0, dtype=qdtype)
-            qemb = nnq.EmbeddingBag(num_embeddings=num_embeddings, embedding_dim=embedding_dim,
-                                    include_last_offset=True, mode='sum', _weight=qweight, dtype=qdtype)
-            qemb(indices, offsets)
-
-            # Ensure the module has the correct weights
-            self.assertEqual(qweight, qemb.weight())
-
-            w_packed = qemb._packed_params._packed_weight
-            module_out = qemb(indices, offsets)
-
-            # Call the qembedding_bag operator directly
-            if qdtype == torch.quint8:
-                ref = torch.ops.quantized.embedding_bag_byte(w_packed, indices, offsets, mode=0,
-                                                             per_sample_weights=None,
-                                                             include_last_offset=True)
-            else:
-                ref = torch.ops.quantized.embedding_bag_4bit(w_packed, indices, offsets, mode=0,
-                                                             per_sample_weights=None,
-                                                             include_last_offset=True)
-
-            self.assertEqual(module_out, ref)
-            self.checkEmbeddingSerialization(qemb, num_embeddings, embedding_dim, indices,
-                                             offsets, set_qconfig, is_emb_bag=True, dtype=qdtype)
-
-class TestDynamicQuantizedModule(QuantizationTestCase):
-    """
-    Note that tests in this class are just API test, to make sure we wrapped the
-    quantized operator implementations correctly in the user facing APIs, these are
-    not correctness test for the underlying quantized operators. For correctness
-    test please see `test/quantization/test_quantized_op.py`.
-    """
-    @given(
-        batch_size=st.integers(1, 5),
-        in_features=st.integers(16, 32),
-        out_features=st.integers(4, 8),
-        use_bias=st.booleans(),
-        use_default_observer=st.booleans(),
-    )
-    @override_qengines
-    def test_linear_api(self, batch_size, in_features, out_features, use_bias, use_default_observer):
-        """test API functionality for nn.quantized.dynamic.Linear"""
-        W = torch.rand(out_features, in_features).float()
-        W_scale, W_zp = _calculate_dynamic_qparams(W, torch.qint8)
-        W_q = torch.quantize_per_tensor(W, W_scale, W_zp, torch.qint8)
-        X = torch.rand(batch_size, in_features).float()
-        B = torch.rand(out_features).float() if use_bias else None
-        qlinear = nnqd.Linear(in_features, out_features)
-        # Run module with default-initialized parameters.
-        # This tests that the constructor is correct.
-        qlinear.set_weight_bias(W_q, B)
-        qlinear(X)
-
-        # Simple round-trip test to ensure weight()/set_weight() API
-        self.assertEqual(qlinear.weight(), W_q)
-        W_pack = qlinear._packed_params._packed_params
-        Z_dq = qlinear(X)
-
-        # Check if the module implementation matches calling the
-        # ops directly
-        Z_ref = torch.ops.quantized.linear_dynamic(X, W_pack, reduce_range=True)
-        self.assertEqual(Z_ref, Z_dq)
-
-        # Test serialization of dynamic quantized Linear Module using state_dict
-        model_dict = qlinear.state_dict()
-        b = io.BytesIO()
-        torch.save(model_dict, b)
-        b.seek(0)
-        loaded_dict = torch.load(b)
-        for key in model_dict:
-            if isinstance(model_dict[key], torch._C.ScriptObject):
-                assert isinstance(loaded_dict[key], torch._C.ScriptObject)
-                w_model, b_model = torch.ops.quantized.linear_unpack(model_dict[key])
-                w_loaded, b_loaded = torch.ops.quantized.linear_unpack(loaded_dict[key])
-                self.assertEqual(w_model, w_loaded)
-                self.assertEqual(b_model, b_loaded)
-            else:
-                self.assertEqual(model_dict[key], loaded_dict[key])
-        loaded_qlinear = nnqd.Linear(in_features, out_features)
-        loaded_qlinear.load_state_dict(loaded_dict)
-
-        linear_unpack = torch.ops.quantized.linear_unpack
-        self.assertEqual(linear_unpack(qlinear._packed_params._packed_params),
-                         linear_unpack(loaded_qlinear._packed_params._packed_params))
-        if use_bias:
-            self.assertEqual(qlinear.bias(), loaded_qlinear.bias())
-        self.assertTrue(dir(qlinear) == dir(loaded_qlinear))
-        self.assertTrue(hasattr(qlinear, '_packed_params'))
-        self.assertTrue(hasattr(loaded_qlinear, '_packed_params'))
-        self.assertTrue(hasattr(qlinear, '_weight_bias'))
-        self.assertTrue(hasattr(loaded_qlinear, '_weight_bias'))
-
-        self.assertEqual(qlinear._weight_bias(), loaded_qlinear._weight_bias())
-        self.assertEqual(qlinear._weight_bias(), torch.ops.quantized.linear_unpack(qlinear._packed_params._packed_params))
-        Z_dq2 = qlinear(X)
-        self.assertEqual(Z_dq, Z_dq2)
-
-        b = io.BytesIO()
-        torch.save(qlinear, b)
-        b.seek(0)
-        loaded = torch.load(b)
-        self.assertEqual(qlinear.weight(), loaded.weight())
-        self.assertEqual(qlinear.zero_point, loaded.zero_point)
-
-        # Test JIT
-        self.checkScriptable(qlinear, [[X]], check_save_load=True)
-
-        modules_under_test = [torch.nn.Linear, torch.nn.modules.linear._LinearWithBias]
-        for mut in modules_under_test:
-            # Test from_float
-            float_linear = mut(in_features, out_features).float()
-            if use_default_observer:
-                float_linear.qconfig = torch.quantization.default_dynamic_qconfig
-            prepare_dynamic(float_linear)
-            float_linear(X.float())
-            quantized_float_linear = nnqd.Linear.from_float(float_linear)
-
-            # Smoke test to make sure the module actually runs
-            quantized_float_linear(X)
-
-        # Smoke test extra_repr
-        self.assertTrue('QuantizedLinear' in str(quantized_float_linear))
-
-    @given(
-        dtype=st.sampled_from([torch.qint8, torch.float16]),
-        bidirectional=st.booleans(),
-    )
-    @override_qengines
-    def test_lstm_api(self, dtype, bidirectional):
-        r"""Test execution and serialization for dynamic quantized lstm modules on int8 and fp16
-        """
-        # Check that module matches the numerics of the op and ensure that module can be
-        # instantiated for all engines and dtypes
-        seq_len = 4
-        batch = 2
-        input_size = 3
-        hidden_size = 7
-        num_layers = 2
-        bias = True
-        weight_keys = []
-        bias_keys = []
-        num_directions = 2 if bidirectional else 1
-        for layer in range(num_layers):
-            for direction in range(num_directions):
-                suffix = '_reverse' if direction == 1 else ''
-                key_name1 = 'weight_ih_l{layer_idx}{suffix}'.format(layer_idx=layer, suffix=suffix)
-                key_name2 = 'weight_hh_l{layer_idx}{suffix}'.format(layer_idx=layer, suffix=suffix)
-                weight_keys.append(key_name1)
-                weight_keys.append(key_name2)
-                key_name1 = 'bias_ih_l{layer_idx}{suffix}'.format(layer_idx=layer, suffix=suffix)
-                key_name2 = 'bias_hh_l{layer_idx}{suffix}'.format(layer_idx=layer, suffix=suffix)
-                bias_keys.append(key_name1)
-                bias_keys.append(key_name2)
-
-        if not (dtype == torch.float16 and torch.backends.quantized.engine == "qnnpack"):
-            # fp16 dynamic quant is not supported for qnnpack
-            x = torch.randn(seq_len, batch, input_size)
-            h = torch.randn(num_layers * (bidirectional + 1), batch, hidden_size)
-            c = torch.randn(num_layers * (bidirectional + 1), batch, hidden_size)
-            cell_dq = torch.nn.quantized.dynamic.LSTM(input_size=input_size,
-                                                      hidden_size=hidden_size,
-                                                      num_layers=num_layers,
-                                                      bias=bias,
-                                                      batch_first=False,
-                                                      dropout=0.0,
-                                                      bidirectional=bidirectional,
-                                                      dtype=dtype)
-            ref_dq = torch.nn.quantized.dynamic.LSTM(input_size=input_size,
-                                                     hidden_size=hidden_size,
-                                                     num_layers=num_layers,
-                                                     bias=bias,
-                                                     batch_first=False,
-                                                     dropout=0.0,
-                                                     bidirectional=bidirectional,
-                                                     dtype=dtype)
-
-            _all_params = ([m.param for m in cell_dq._all_weight_values])
-            result = torch.quantized_lstm(x, (h, c),
-                                          _all_params,
-                                          cell_dq.bias,
-                                          cell_dq.num_layers,
-                                          float(cell_dq.dropout),
-                                          False,
-                                          bidirectional,
-                                          False,
-                                          dtype=dtype,
-                                          use_dynamic=True)
-
-
-            y, (h, c) = cell_dq(x, (h, c))
-            self.assertEqual(result[0], y)
-            self.assertEqual(result[1], h)
-            self.assertEqual(result[2], c)
-            x = torch.randn(10, 20, 3)
-            self.check_eager_serialization(cell_dq, ref_dq, [x])
-            self.check_weight_bias_api(cell_dq, weight_keys, bias_keys)
-
-    @override_qengines
-    def test_gru_api(self):
-        r"""Test execution and serialization for dynamic quantized lstm modules on int8 and fp16
-        """
-        # Check that module matches the numerics of the op and ensure that module can be
-        # instantiated for all engines and dtypes
-
-        for dtype in [torch.qint8, torch.float16]:
-            if dtype == torch.float16 and torch.backends.quantized.engine == "qnnpack":
-                # fp16 dynamic quant is not supported for qnnpack
-                continue
-                # Test default instantiation
-            seq_len = 4
-            batch = 2
-            input_size = 3
-            hidden_size = 7
-            num_layers = 2
-            bias = True
-            bidirectional = False
-
-            x = torch.rand(seq_len, batch, input_size)
-            h = torch.rand(num_layers * (bidirectional + 1), batch, hidden_size)
-
-
-            cell_dq = torch.nn.quantized.dynamic.GRU(input_size=input_size,
-                                                     hidden_size=hidden_size,
-                                                     num_layers=num_layers,
-                                                     bias=bias,
-                                                     batch_first=False,
-                                                     dropout=0.0,
-                                                     bidirectional=bidirectional,
-                                                     dtype=dtype)
-
-            _all_params = ([m.param for m in cell_dq._all_weight_values])
-            result = torch.quantized_gru(x,
-                                         h,
-                                         _all_params,
-                                         cell_dq.bias,
-                                         cell_dq.num_layers,
-                                         float(cell_dq.dropout),
-                                         False,
-                                         bidirectional,
-                                         False)
-
-
-            y, h = cell_dq(x, h)
-            self.assertEqual(result[0], y, msg="GRU module API failed")
-            self.assertEqual(result[1], h, msg="GRU module API failed")
-
-    @given(
-        dtype=st.sampled_from([torch.qint8, torch.float16]),
-    )
-    @override_qengines
-    def test_cell_api(self, dtype):
-        r"""Test execution and serialization for dynamic quantized lstm modules on int8 and fp16
-        """
-        # Check that module matches the numerics of the op and ensure that module can be
-        # instantiated for all engines and dtypes
-        batch = 7
-        input_size = 3
-        hidden_size = 7
-        bias = True
-
-        x = torch.rand(batch, input_size)
-        h = torch.rand(batch, hidden_size)
-        cell_dict = {'LSTMCell': torch.nn.quantized.dynamic.LSTMCell,
-                     'GRUCell': torch.nn.quantized.dynamic.GRUCell,
-                     'RNNTanh': torch.nn.quantized.dynamic.RNNCell,
-                     'RNNReLU': torch.nn.quantized.dynamic.RNNCell
-                     }
-        state = {'LSTMCell': (h, h),
-                 'GRUCell': h,
-                 'RNNTanh': h,
-                 'RNNReLU': h}
-
-        qfn_dict = {'LSTMCell': torch.ops.quantized.quantized_lstm_cell_dynamic,
-                    'GRUCell': torch.ops.quantized.quantized_gru_cell_dynamic,
-                    'RNNTanh': torch.ops.quantized.quantized_rnn_tanh_cell_dynamic,
-                    'RNNReLU': torch.ops.quantized.quantized_rnn_relu_cell_dynamic}
-
-        for rnn_type in cell_dict.keys():
-            if not (dtype == torch.float16 and torch.backends.quantized.engine == "qnnpack"):
-                # fp16 dynamic quant is not supported for qnnpack
-                kwargs = {'input_size': input_size, 'hidden_size': hidden_size, 'bias': bias, 'dtype': dtype}
-                if rnn_type == 'RNNReLU':
-                    kwargs['nonlinearity'] = "relu"
-                elif rnn_type == 'RNNTanh':
-                    kwargs['nonlinearity'] = "tanh"
-
-                cell_dq = cell_dict[rnn_type](**kwargs)
-                result = qfn_dict[rnn_type](x, state[rnn_type],
-                                            cell_dq._packed_weight_ih, cell_dq._packed_weight_hh,
-                                            cell_dq.bias_ih, cell_dq.bias_hh)
-                result_module = cell_dq(x, state[rnn_type])
-                self.assertEqual(result[0], result_module[0], msg="RNNCell module API failed")
-                self.assertEqual(result[1], result_module[1], msg="RNNCell module API failed")
-                weight_keys = ['weight_ih', 'weight_hh']
-                bias_keys = ['bias_ih', 'bias_hh']
-                self.check_eager_serialization(cell_dq, cell_dict[rnn_type](**kwargs), [x])
-                self.check_weight_bias_api(cell_dq, weight_keys, bias_keys)
-=======
-class TestModelNumerics(QuantizationTestCase):
-    def test_float_quant_compare_per_tensor(self):
-        for qengine in supported_qengines:
-            with override_quantized_engine(qengine):
-                torch.manual_seed(42)
-                my_model = ModelMultipleOps().to(torch.float32)
-                my_model.eval()
-                calib_data = torch.rand(1024, 3, 15, 15, dtype=torch.float32)
-                eval_data = torch.rand(1, 3, 15, 15, dtype=torch.float32)
-                out_ref = my_model(eval_data)
-                qModel = torch.quantization.QuantWrapper(my_model)
-                qModel.eval()
-                qModel.qconfig = torch.quantization.default_qconfig
-                torch.quantization.fuse_modules(qModel.module, [['conv1', 'bn1', 'relu1']], inplace=True)
-                torch.quantization.prepare(qModel, inplace=True)
-                qModel(calib_data)
-                torch.quantization.convert(qModel, inplace=True)
-                out_q = qModel(eval_data)
-                SQNRdB = 20 * torch.log10(torch.norm(out_ref) / torch.norm(out_ref - out_q))
-                # Quantized model output should be close to floating point model output numerically
-                # Setting target SQNR to be 30 dB so that relative error is 1e-3 below the desired
-                # output
-                self.assertGreater(SQNRdB, 30, msg='Quantized model numerics diverge from float, expect SQNR > 30 dB')
-
-    def test_float_quant_compare_per_channel(self):
-        # Test for per-channel Quant
-        torch.manual_seed(67)
-        my_model = ModelMultipleOps().to(torch.float32)
-        my_model.eval()
-        calib_data = torch.rand(2048, 3, 15, 15, dtype=torch.float32)
-        eval_data = torch.rand(10, 3, 15, 15, dtype=torch.float32)
-        out_ref = my_model(eval_data)
-        q_model = torch.quantization.QuantWrapper(my_model)
-        q_model.eval()
-        q_model.qconfig = torch.quantization.default_per_channel_qconfig
-        torch.quantization.fuse_modules(q_model.module, [['conv1', 'bn1', 'relu1']], inplace=True)
-        torch.quantization.prepare(q_model)
-        q_model(calib_data)
-        torch.quantization.convert(q_model)
-        out_q = q_model(eval_data)
-        SQNRdB = 20 * torch.log10(torch.norm(out_ref) / torch.norm(out_ref - out_q))
-        # Quantized model output should be close to floating point model output numerically
-        # Setting target SQNR to be 35 dB
-        self.assertGreater(SQNRdB, 35, msg='Quantized model numerics diverge from float, expect SQNR > 35 dB')
-
-    def test_fake_quant_true_quant_compare(self):
-        for qengine in supported_qengines:
-            with override_quantized_engine(qengine):
-                torch.manual_seed(67)
-                my_model = ModelMultipleOpsNoAvgPool().to(torch.float32)
-                calib_data = torch.rand(2048, 3, 15, 15, dtype=torch.float32)
-                eval_data = torch.rand(10, 3, 15, 15, dtype=torch.float32)
-                my_model.eval()
-                out_ref = my_model(eval_data)
-                fq_model = torch.quantization.QuantWrapper(my_model)
-                fq_model.train()
-                fq_model.qconfig = torch.quantization.default_qat_qconfig
-                torch.quantization.fuse_modules(fq_model.module, [['conv1', 'bn1', 'relu1']], inplace=True)
-                torch.quantization.prepare_qat(fq_model)
-                fq_model.eval()
-                fq_model.apply(torch.quantization.disable_fake_quant)
-                fq_model.apply(torch.nn.intrinsic.qat.freeze_bn_stats)
-                fq_model(calib_data)
-                fq_model.apply(torch.quantization.enable_fake_quant)
-                fq_model.apply(torch.quantization.disable_observer)
-                out_fq = fq_model(eval_data)
-                SQNRdB = 20 * torch.log10(torch.norm(out_ref) / torch.norm(out_ref - out_fq))
-                # Quantized model output should be close to floating point model output numerically
-                # Setting target SQNR to be 35 dB
-                self.assertGreater(SQNRdB, 35, msg='Quantized model numerics diverge from float, expect SQNR > 35 dB')
-                torch.quantization.convert(fq_model)
-                out_q = fq_model(eval_data)
-                SQNRdB = 20 * torch.log10(torch.norm(out_fq) / (torch.norm(out_fq - out_q) + 1e-10))
-                self.assertGreater(SQNRdB, 60, msg='Fake quant and true quant numerics diverge, expect SQNR > 60 dB')
-
-    # Test to compare weight only quantized model numerics and
-    # activation only quantized model numerics with float
-    def test_weight_only_activation_only_fakequant(self):
-        for qengine in supported_qengines:
-            with override_quantized_engine(qengine):
-                torch.manual_seed(67)
-                calib_data = torch.rand(2048, 3, 15, 15, dtype=torch.float32)
-                eval_data = torch.rand(10, 3, 15, 15, dtype=torch.float32)
-                qconfigset = set([torch.quantization.default_weight_only_qconfig,
-                                  torch.quantization.default_activation_only_qconfig])
-                SQNRTarget = [35, 45]
-                for idx, qconfig in enumerate(qconfigset):
-                    my_model = ModelMultipleOpsNoAvgPool().to(torch.float32)
-                    my_model.eval()
-                    out_ref = my_model(eval_data)
-                    fq_model = torch.quantization.QuantWrapper(my_model)
-                    fq_model.train()
-                    fq_model.qconfig = qconfig
-                    torch.quantization.fuse_modules(fq_model.module, [['conv1', 'bn1', 'relu1']], inplace=True)
-                    torch.quantization.prepare_qat(fq_model)
-                    fq_model.eval()
-                    fq_model.apply(torch.quantization.disable_fake_quant)
-                    fq_model.apply(torch.nn.intrinsic.qat.freeze_bn_stats)
-                    fq_model(calib_data)
-                    fq_model.apply(torch.quantization.enable_fake_quant)
-                    fq_model.apply(torch.quantization.disable_observer)
-                    out_fq = fq_model(eval_data)
-                    SQNRdB = 20 * torch.log10(torch.norm(out_ref) / torch.norm(out_ref - out_fq))
-                    self.assertGreater(SQNRdB, SQNRTarget[idx], msg='Quantized model numerics diverge from float')
->>>>>>> 2344f9af
-
 class TestQuantizeONNXExport(JitTestCase):
     def _test_lower_graph_impl(self, model, data):
         model.qconfig = torch.quantization.default_qconfig
