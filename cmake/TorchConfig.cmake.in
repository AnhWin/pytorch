# FindTorch
# -------
#
# Finds the Torch library
#
# This will define the following variables:
#
#   TORCH_FOUND        -- True if the system has the Torch library
#   TORCH_INCLUDE_DIRS -- The include directories for torch
#   TORCH_LIBRARIES    -- Libraries to link against
#   TORCH_CXX_FLAGS    -- Additional (required) compiler flags
#
# and the following imported targets:
#
#   torch
macro(append_torchlib_if_found)
  foreach (_arg ${ARGN})
    find_library(${_arg}_LIBRARY ${_arg} PATHS "${TORCH_INSTALL_PREFIX}/lib")
    if(${_arg}_LIBRARY)
      list(APPEND TORCH_LIBRARIES ${${_arg}_LIBRARY})
    else()
      message(WARNING "static library ${${_arg}_LIBRARY} not found.")
    endif()
  endforeach()
endmacro()

macro(append_wholearchive_lib_if_found)
  foreach (_arg ${ARGN})
    find_library(${_arg}_LIBRARY ${_arg} PATHS "${TORCH_INSTALL_PREFIX}/lib")
    if(${_arg}_LIBRARY)
      if("${CMAKE_CXX_COMPILER_ID}" MATCHES "Clang")
        list(APPEND TORCH_LIBRARIES "-Wl,-force_load,${${_arg}_LIBRARY}")
      elseif(MSVC)
        list(APPEND TORCH_LIBRARIES "-WHOLEARCHIVE:${${_arg}_LIBRARY}")
      else()
        # gcc
        list(APPEND TORCH_LIBRARIES "-Wl,--whole-archive ${${_arg}_LIBRARY} -Wl,--no-whole-archive")
      endif()
    else()
      message(WARNING "static library ${${_arg}_LIBRARY} not found.")
    endif()
  endforeach()
endmacro()

include(FindPackageHandleStandardArgs)

if(DEFINED ENV{TORCH_INSTALL_PREFIX})
  set(TORCH_INSTALL_PREFIX $ENV{TORCH_INSTALL_PREFIX})
else()
  # Assume we are in <install-prefix>/share/cmake/Torch/TorchConfig.cmake
  get_filename_component(CMAKE_CURRENT_LIST_DIR "${CMAKE_CURRENT_LIST_FILE}" PATH)
  get_filename_component(TORCH_INSTALL_PREFIX "${CMAKE_CURRENT_LIST_DIR}/../../../" ABSOLUTE)
endif()

# Include directories.
if(EXISTS "${TORCH_INSTALL_PREFIX}/include")
  set(TORCH_INCLUDE_DIRS
    ${TORCH_INSTALL_PREFIX}/include
    ${TORCH_INSTALL_PREFIX}/include/torch/csrc/api/include)
else()
  set(TORCH_INCLUDE_DIRS
    ${TORCH_INSTALL_PREFIX}/include
    ${TORCH_INSTALL_PREFIX}/include/torch/csrc/api/include)
endif()

# Library dependencies.
if(@BUILD_SHARED_LIBS@)
  find_package(Caffe2 REQUIRED PATHS ${CMAKE_CURRENT_LIST_DIR}/../Caffe2)
  set(TORCH_LIBRARIES torch ${Caffe2_MAIN_LIBS})
  append_torchlib_if_found(c10)
else()
  add_library(torch STATIC IMPORTED) # set imported_location at the bottom
  #library need whole archive
  append_wholearchive_lib_if_found(torch torch_cpu)
  if(@USE_CUDA@)
    append_wholearchive_lib_if_found(torch_cuda c10_cuda)
  endif()

  # We need manually add dependent libraries when they are not linked into the
  # shared library.
  # TODO: this list might be incomplete.
  append_torchlib_if_found(c10)
  if(@BUILD_CAFFE2@)
    append_torchlib_if_found(Caffe2_perfkernels_avx512 Caffe2_perfkernels_avx2 Caffe2_perfkernels_avx)
  endif()

  if(@USE_NNPACK@)
    append_torchlib_if_found(nnpack)
  endif()

  if(@USE_PYTORCH_QNNPACK@)
    append_torchlib_if_found(pytorch_qnnpack)
  endif()

  if(@USE_QNNPACK@)
    append_torchlib_if_found(qnnpack)
  endif()

  if(@USE_XNNPACK@)
    append_torchlib_if_found(XNNPACK)
  endif()

  append_torchlib_if_found(caffe2_protos protobuf-lite protobuf protoc)
  append_torchlib_if_found(onnx onnx_proto)

  append_torchlib_if_found(foxi_loader fmt)
  append_torchlib_if_found(clog cpuinfo)

  if(NOT @USE_INTERNAL_PTHREADPOOL_IMPL@)
    append_torchlib_if_found(pthreadpool)
  endif()

  append_torchlib_if_found(eigen_blas)

  if(@USE_FBGEMM@)
    append_torchlib_if_found(fbgemm)
  endif()

  if(@USE_MKLDNN@)
    append_torchlib_if_found(dnnl mkldnn)
  endif()

  append_torchlib_if_found(sleef asmjit)
<<<<<<< HEAD
=======
endif()

if(@USE_KINETO@)
  append_torchlib_if_found(kineto)
>>>>>>> 078fadaa
endif()

if(@USE_CUDA@)
  if(MSVC)
    if(NOT NVTOOLEXT_HOME)
      set(NVTOOLEXT_HOME "C:/Program Files/NVIDIA Corporation/NvToolsExt")
    endif()
    if(DEFINED ENV{NVTOOLSEXT_PATH})
      set(NVTOOLEXT_HOME $ENV{NVTOOLSEXT_PATH})
    endif()
    set(TORCH_CUDA_LIBRARIES
      ${NVTOOLEXT_HOME}/lib/x64/nvToolsExt64_1.lib
      ${CUDA_LIBRARIES})
    list(APPEND TORCH_INCLUDE_DIRS ${NVTOOLEXT_HOME}/include)
    find_library(CAFFE2_NVRTC_LIBRARY caffe2_nvrtc PATHS "${TORCH_INSTALL_PREFIX}/lib")
    list(APPEND TORCH_CUDA_LIBRARIES ${CAFFE2_NVRTC_LIBRARY})
  elseif(APPLE)
    set(TORCH_CUDA_LIBRARIES
      ${CUDA_TOOLKIT_ROOT_DIR}/lib/libcudart.dylib
      ${CUDA_TOOLKIT_ROOT_DIR}/lib/libnvrtc.dylib
      ${CUDA_TOOLKIT_ROOT_DIR}/lib/libnvToolsExt.dylib
      ${CUDA_LIBRARIES})
  else()
    find_library(LIBNVTOOLSEXT libnvToolsExt.so PATHS ${CUDA_TOOLKIT_ROOT_DIR}/lib64/)
    set(TORCH_CUDA_LIBRARIES
      ${CUDA_CUDA_LIB}
      ${CUDA_NVRTC_LIB}
      ${LIBNVTOOLSEXT}
      ${CUDA_LIBRARIES})
  endif()
  if(@BUILD_SHARED_LIBS@)
    find_library(C10_CUDA_LIBRARY c10_cuda PATHS "${TORCH_INSTALL_PREFIX}/lib")
    list(APPEND TORCH_CUDA_LIBRARIES ${C10_CUDA_LIBRARY})
  endif()
  list(APPEND TORCH_LIBRARIES ${TORCH_CUDA_LIBRARIES})
endif()

# When we build libtorch with the old GCC ABI, dependent libraries must too.
if("${CMAKE_CXX_COMPILER_ID}" STREQUAL "GNU")
  set(TORCH_CXX_FLAGS "-D_GLIBCXX_USE_CXX11_ABI=@GLIBCXX_USE_CXX11_ABI@")
endif()

find_library(TORCH_LIBRARY torch PATHS "${TORCH_INSTALL_PREFIX}/lib")
# the statements below changes target properties on
# - the imported target from Caffe2Targets.cmake in shared library mode (see the find_package above)
#    - this is untested whether it is the correct (or desired) methodology in CMake
# - the imported target created in this file in static library mode
if(NOT @BUILD_SHARED_LIBS@)
  # do not set this property on the shared library target, as it will cause confusion in some builds
  # as the configuration specific property is set in the Caffe2Targets.cmake file
  set_target_properties(torch PROPERTIES
      IMPORTED_LOCATION "${TORCH_LIBRARY}"
  )
endif()
set_target_properties(torch PROPERTIES
    INTERFACE_INCLUDE_DIRECTORIES "${TORCH_INCLUDE_DIRS}"
    CXX_STANDARD 14
)
if(TORCH_CXX_FLAGS)
  set_property(TARGET torch PROPERTY INTERFACE_COMPILE_OPTIONS "${TORCH_CXX_FLAGS}")
endif()

find_package_handle_standard_args(Torch DEFAULT_MSG TORCH_LIBRARY TORCH_INCLUDE_DIRS)<|MERGE_RESOLUTION|>--- conflicted
+++ resolved
@@ -121,13 +121,10 @@
   endif()
 
   append_torchlib_if_found(sleef asmjit)
-<<<<<<< HEAD
-=======
 endif()
 
 if(@USE_KINETO@)
   append_torchlib_if_found(kineto)
->>>>>>> 078fadaa
 endif()
 
 if(@USE_CUDA@)
