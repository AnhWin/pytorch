--- conflicted
+++ resolved
@@ -768,13 +768,8 @@
   auto iter = TensorIteratorConfig()
     .set_check_mem_overlap(true)
     .add_borrowed_output(result)
-<<<<<<< HEAD
-    .add_borrowed_input(*self_)
+    .add_owned_input(*self_)
     .add_owned_input(vec1.reshape({vec1_size0, 1}))
-=======
-    .add_input(*self_)
-    .add_input(vec1.reshape({vec1_size0, 1}))
->>>>>>> 5e6c4198
     .add_borrowed_input(vec2)
     .allow_cpu_scalars(true)
     .promote_inputs_to_common_dtype(true)
