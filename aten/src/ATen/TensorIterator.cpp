#include <ATen/TensorIterator.h>

#include <array>
#include <ATen/ExpandUtils.h>
#include <ATen/Parallel.h>
#include <ATen/native/TypeProperties.h>
#include <ATen/MemoryOverlap.h>
#include <ATen/native/Resize.h>
#include <ATen/TensorOperators.h>
#include <ATen/TensorIteratorInternal.h>

#include <c10/util/irange.h>
#include <c10/util/SmallBuffer.h>

namespace at {

using DimMask = TensorIteratorBase::DimMask;
using PtrVector = TensorIteratorBase::PtrVector;
using loop2d_t = TensorIteratorBase::loop2d_t;
using StrideVector = TensorIteratorBase::StrideVector;

namespace {

void get_base_ptrs(char** ptrs, ArrayRef<OperandInfo> operands) {
  for (size_t i = 0; i < operands.size(); ++i) {
    ptrs[i] = static_cast<char*>(operands[i].data);
  }
}

void get_strides(int64_t* strides, ArrayRef<OperandInfo> operands, int64_t ndim) {
  for (int64_t dim = 0; dim < ndim; ++dim) {
    for (size_t arg = 0; arg < operands.size(); ++arg) {
      *strides++ = operands[arg].stride_bytes[dim];
    }
  }
}

}

/// Construction
TensorIteratorConfig& TensorIteratorConfig::add_output(const Tensor& output) {
  TORCH_INTERNAL_ASSERT(
      num_inputs_ == 0,
      "Keep in mind that you have to add all outputs first before adding any input. "
      "For more details, see https://github.com/pytorch/pytorch/wiki/How-to-use-TensorIterator.");
  tensors_.push_back(c10::MaybeOwned<Tensor>::owned(c10::in_place, output));
  num_outputs_++;
  return *this;
}

TensorIteratorConfig& TensorIteratorConfig::add_input(const Tensor& input) {
  tensors_.push_back(c10::MaybeOwned<Tensor>::owned(c10::in_place, input));
  num_inputs_++;
  return *this;
}

TensorIteratorConfig& TensorIteratorConfig::add_borrowed_output(const Tensor& output) {
  TORCH_INTERNAL_ASSERT(
      num_inputs_ == 0,
      "Keep in mind that you have to add all outputs first before adding any input. "
      "For more details, see https://github.com/pytorch/pytorch/wiki/How-to-use-TensorIterator.");
  tensors_.push_back(c10::MaybeOwned<Tensor>::borrowed(output));
  num_outputs_++;
  return *this;
}

TensorIteratorConfig& TensorIteratorConfig::add_borrowed_input(const Tensor& input) {
  tensors_.push_back(c10::MaybeOwned<Tensor>::borrowed(input));
  num_inputs_++;
  return *this;
}

TensorIteratorConfig& TensorIteratorConfig::declare_static_dtype_and_device(ScalarType dtype, Device device) {
  TORCH_CHECK(!check_all_same_dtype_, "check_all_same_dtype(false) must be called before declare_static_dtype(...)");
  static_dtype_and_device_ = c10::make_optional(std::make_pair(dtype, device));
  return *this;
}

TensorIteratorConfig& TensorIteratorConfig::declare_static_shape(IntArrayRef shape) {
  // WARNING:
  //   This will bypass all shape checking in the TensorIterator. Kernels which call this method
  //   are expected to check shapes before calling `add_input` or `add_output`.
  TORCH_CHECK(!resize_outputs_, "resize_outputs() must be called before declare_static_shape(...)")
  static_shape_ = c10::make_optional(DimVector(shape));
  return *this;
}

TensorIteratorConfig& TensorIteratorConfig::declare_static_shape(IntArrayRef shape, IntArrayRef squash_dims) {
  declare_static_shape(shape);
  if (!static_shape_->size()) return *this;
  for (const auto& squash_dim : squash_dims) {
    TORCH_CHECK(squash_dim >= 0 && squash_dim < static_cast<int64_t>(static_shape_->size()),
                "squash_dim ", squash_dim, " must be in [0, ", static_shape_->size(), ").");
    (*static_shape_)[squash_dim] = 1;
  }
  return *this;
}

// NOTE: [Computing output strides]
// We use the following algorithm to compute output strides
// If correctly sized output is provided, we respect its stides and don't change them
// Otherwise, if provided output is of incorrect size or no output is provided,
// we try to recover permutation that was applied to the inputs
// by sorting the strides of the inputs. Precedence is given to the inputs in the order they were added,
// and to permutations involving non-broadcasted dimensions
// 1. we loop over inputs starting from the first
// 2. for all inputs strides of broadcasted dimensions are set to 0, and 0 compares equal to anything. If one
// of the dimensions being compared has a stride of 0, we move on to the next tensor to determine if
// these dimensions need to be swapped.
// 3. strides of dimensions equal to 1 participate in sorting
// 4. if 2 strides are equal and neither is 0, we try to break the tie by looking at the corresponding dimensions
// of the tensor. Dimensions were permuted if, when iterating from the end, dimensions corresponding to the
// same strides are increasing. If dimensions are non-increasing, we move on to the next input to break the tie.
//
// Instead of applying rule 4 for tie breaking, we could move on to the next tensor directly. This would result in possibly
// losing the correct permuation of the first tensor if there are permuted trivial dimensions, but could potentially
// improve traversal order of the second tensor. We chose the former option to better propagate channels last layout
// for example for a tensor with the sizes N1H1
// These rules result in the intuitive behavior that in most cases recovers permutation of either the first argument (if all
// arguments are of the same size) or the argument that is not broadcasted, regardless of its position.
// As a bonus, it also result in reasonably well-behaved traversal order of the inputs and outputs - in the kernels
// output is traversed linearly, and since it closely follows input layouts, inputs are traversed linearly as well
//
// Examples:
// full size tensor + broadcasted tensor with 0 or 1 non-trivial dimensions => strides of output are same
// as strides of full size input regardless of the order
// 2 tensors of same size but different strides => output strides are the same as first argument
//
// We also have fast path for memory-dense inputs with the same strides (or, trivially, single memory-dense input)
// that outputs a tensor with the same strides as inputs. The only difference in result with the algorithm described
// above is for strides for trivial (1) dimensions, where in ambiguous cases for performance reasons we default to
// contiguous strides.
// Example: tensor with sizes NC11 and strides C1CC will produce output with strides C111 (note differences are only
// in the strides of trivial dimensions, so physical layout is unaffected but permutation information is lost)
// We might change this behavior in future once performance considerations are resolved

void TensorIteratorBase::reorder_dimensions() {
  // Sort the dimensions based on strides in ascending order with reduced dims
  // at the front. NOTE: that this inverts the order of C-contiguous tensors.
  // strides[0] is the fastest moving dimension instead of strides[ndim - 1].
  // See NOTE: [Computing output strides] and inline  comments for more detailed description

  perm_.resize(ndim());
  if (ndim() == 1) {
    perm_[0] = 0;
    return;
  }

  // initialize perm with n-1, n-2, ..., 1, 0
  std::iota(perm_.rbegin(), perm_.rend(), 0);

  // returns 1 if the dim0 should come after dim1, -1 if dim0 should come
  // before dim1, and 0 if the comparison is ambiguous.
  auto should_swap = [&](size_t dim0, size_t dim1) {
    for (int arg = 0; arg < ntensors(); arg++) {
      // ignore undefined or incorrectly sized tensors
      if (operands_[arg].stride_bytes.empty() || operands_[arg].will_resize) {
        continue;
      }
      int64_t stride0 = operands_[arg].stride_bytes[dim0];
      int64_t stride1 = operands_[arg].stride_bytes[dim1];
      if (is_reduction_ && operands_[arg].is_output) {
        // move reduced dimensions to the front
        // strides of reduced dimensions are always set to 0 by review_reduce_result
        if ((stride0 == 0) != (stride1 == 0)) {
          return stride1 == 0 ? 1 : -1;
        }
      }
      //move on to the next input if one of the dimensions is broadcasted
      if (stride0 == 0 || stride1 == 0) {
        continue;
      // it is important to return here only with strict comparisons, for equal strides we try to break the tie later
      // by comparing corresponding dimensions or if that does not work, moving on to the next tensor
      } else if (stride0 < stride1) {
        return -1;
      } else  if (stride0 > stride1) {
        return 1;
      } else { //equal strides, use dimensions themselves as the tie-breaker.
        //at this point, with zero strides out of the way, we are guaranteed that operand dimensions are equal to shape_
         auto t_dim0 = shape_[dim0];
         auto t_dim1 = shape_[dim1];
         //return only if dimensions should be swapped, otherwise move on to the next tensor
         if (t_dim0 > t_dim1) {
             return 1;
         }
      }
    }
    return 0;
  };

  // insertion sort with support for ambiguous comparisons
  for (int i = 1; i < ndim(); i++) {
    int dim1 = i;
    for (int dim0 = i - 1; dim0 >= 0; dim0--) {
      int comparison = should_swap(perm_[dim0], perm_[dim1]);
      if (comparison > 0) {
        std::swap(perm_[dim0], perm_[dim1]);
        dim1 = dim0;
      } else if (comparison < 0) {
        break;
      }
    }
  }

  // perform re-ordering of shape and strides
  permute_dimensions(perm_);
}

// Computes a common dtype using type promotion
// See the [Common Dtype Computation] note
ScalarType TensorIteratorBase::compute_common_dtype() {
  at::native::ResultTypeState state = {};
  for (const auto& op : operands_) {
    if (op.is_output) {
      continue;
    }

    state = at::native::update_result_type_state(*op.tensor, state);
  }

  common_dtype_ = at::native::result_type(state);
  TORCH_INTERNAL_ASSERT(common_dtype_ != ScalarType::Undefined);

  return common_dtype_;
}

TensorOptions original_options(const OperandInfo& op) {
  if (op.original_tensor->defined()) {
    return op.original_tensor->options();
  } else {
    return op.options();
  }
}

// Implements the the behavior of the following flags:
//   - check_all_same_dtype_
//   - check_all_same_device_
//   - enforce_safe_casting_to_output_
//   - promote_inputs_to_common_dtype_
//   - cast_common_dtype_to_outputs_
//
// See their descriptions in TensorIterator.h for details.
// NOTE: Checks for more specific behaviors (e.g. the first and second
//   inputs must share a dtype, but the third must have the long dtype)
//   should be implemented directly and outside of TensorIterator.
void TensorIteratorBase::compute_types(const TensorIteratorConfig& config) {
  // Reviews operands (1/2)
  //   - validates that all input tensors are defined
  //   - computes common device
  //   - determines if there are undefined outputs
  //   - determines if there are different dtypes and attempts
  //       to quickly acquire a common dtype
  Device common_device = kCPU;
  common_dtype_ = ScalarType::Undefined;
  // NB: despite output_dtype's generic sounding name, it only is
  // used in a nontrivial way if check_all_same_dtype is true
  ScalarType output_dtype = ScalarType::Undefined;
  bool has_different_input_dtypes = false;
  bool has_different_output_dtypes = false;
  bool has_undefined_outputs = false;

  for (auto& op : operands_) {
    // Validates that all inputs have type information, and that
    //   if an output is missing type information that we can infer
    //   the device it should be allocated on.
    if (!op.is_type_defined()) {
      TORCH_INTERNAL_ASSERT(op.is_output, "Found type undefined input tensor!");
      if (config.static_dtype_and_device_.has_value()) {
        op.target_dtype = config.static_dtype_and_device_->first;
        op.device = config.static_dtype_and_device_->second;
      } else {
        TORCH_INTERNAL_ASSERT(config.check_all_same_device_);
        has_undefined_outputs = true;
        continue;
      }
    }

    // Validates input tensors are defined
    if (!op.tensor->defined()) {
      TORCH_INTERNAL_ASSERT(op.is_output, "Found undefined input tensor!");
      continue;
    }

    TORCH_INTERNAL_ASSERT(op.target_dtype == op.current_dtype)

    // Acquires the first non-CPU device (if any) as the common device
    if (common_device == kCPU && !op.tensor->is_cpu()) {
      common_device = op.tensor->device();
    }

    if (!op.is_output) {
      // Determines if there are varying input dtypes
      // NOTE: the common dtype is set to the first defined input dtype observed
      if (op.target_dtype != common_dtype_) {
        if (common_dtype_ == ScalarType::Undefined) {
          common_dtype_ = op.target_dtype;
        } else {
          has_different_input_dtypes = true;
        }
      }
    } else {  // op.is_output
      // Determines if there are varying output dtypes
      // NOTE: the output dtype is set to the first defined output dtype observed
      if (op.target_dtype != output_dtype) {
        if (output_dtype == ScalarType::Undefined) {
          output_dtype = op.target_dtype;
        } else {
          has_different_output_dtypes = true;
        }
      }
    }
  }

  // Checks that either the computation type is computable or unneeded
  TORCH_INTERNAL_ASSERT(!(has_different_input_dtypes && !config.promote_inputs_to_common_dtype_ &&
                        (has_undefined_outputs || config.enforce_safe_casting_to_output_ ||
                        config.cast_common_dtype_to_outputs_)));

  // Checks that all inputs and defined outputs are the same dtype, if requested
  if (config.check_all_same_dtype_ &&
      (has_different_input_dtypes || has_different_output_dtypes ||
      (common_dtype_ != output_dtype && output_dtype != ScalarType::Undefined))) {
    // Throws an informative error message
    for (auto& op : operands_) {
      if (!op.tensor->defined()) {
        continue;
      }

      TORCH_CHECK(op.target_dtype == common_dtype_,
                  "Found dtype ", op.target_dtype, " but expected ", common_dtype_);
    }
  }

  // Short-circuits if no additional work required
  if (!has_undefined_outputs && !config.check_all_same_device_ &&
      !config.promote_inputs_to_common_dtype_ && !config.cast_common_dtype_to_outputs_ &&
      !config.enforce_safe_casting_to_output_) {
    // Invalidates common_dtype_ if it could not be inferred
    common_dtype_ = has_different_input_dtypes ? ScalarType::Undefined : common_dtype_;
    return;
  }

  // Computes a common dtype, if needed
  if (has_different_input_dtypes && config.promote_inputs_to_common_dtype_) {
    common_dtype_ = compute_common_dtype();
  }

  // Promotes common dtype to the default float scalar type, if needed
  if (config.promote_integer_inputs_to_float_ &&
      c10::isIntegralType(common_dtype_, /*includeBool=*/true)) {
    common_dtype_ = c10::typeMetaToScalarType(c10::get_default_dtype());
  }

  // Reviews operands (2/2)
  //   - sets metadata for undefined outputs
  //   - checks that all tensors are on the same device, if requested
  //   - checks that the common dtype can safely cast to each output, if requested
  //   - creates temporaries for CPU operations, if needed and requested
  int max_cpu_scalars_on_non_cpu = config.allow_cpu_scalars_ ? 1 : 0;
  int current_cpu_scalars_on_non_cpu = 0;
  for (auto& op : operands_) {
    if (!op.is_type_defined()) {
      op.target_dtype = common_dtype_;
      op.device = common_device;
      continue;
    }

    // Skips undefined tensors
    if (!op.tensor->defined()) {
      continue;
    }

    // Checks all tensors are on the same device, if requested
    if (config.check_all_same_device_) {
      // Handles CPU scalars on CUDA kernels that support them
      if (!common_device.is_cpu() &&
          config.allow_cpu_scalars_ && !op.is_output && op.tensor->dim() == 0 &&
          op.tensor->is_cpu()) {
        TORCH_CHECK(current_cpu_scalars_on_non_cpu < max_cpu_scalars_on_non_cpu,
                    "Trying to pass too many CPU scalars to non-CPU kernel!");
        ++current_cpu_scalars_on_non_cpu;
      } else if (op.device != common_device) {
        TORCH_CHECK(false,
                    "Expected all tensors to be on the same device, but "
                    "found at least two devices, ", common_device, " and ", op.device, "!");
      }
    }

    // Checks safe casting, if requested
    if (config.enforce_safe_casting_to_output_ && op.is_output && op.current_dtype != common_dtype_) {
      TORCH_CHECK(canCast(common_dtype_, op.current_dtype),
                  "result type ", common_dtype_, " can't be cast to the "
                  "desired output type ", op.current_dtype);
    }

    // Creates temporaries for CPU operations, if needed and requested
    // TODO: reuse temporaries when possible (e.g. for inplace operations)
    if (common_device == kCPU) {
      // Casts to outputs by creating temporaries of the correct dtype (if needed)
      // NB: we skip this on is_meta_, because the temporary allocation here is
      // unnecessary if we aren't going to actually do the compute
      if (config.cast_common_dtype_to_outputs_ && op.is_output && op.current_dtype != common_dtype_ && !is_meta_) {
        TORCH_INTERNAL_ASSERT(op.tensor->defined());
        // Marker [Output original_tensor is set]
        op.original_tensor = op.tensor;
        // NB: do NOT use set_output here, as the temporary is NOT a true output;
        // op.tensor is the true output and it was pre-provided for us.
        // TODO: The logic for cast_outputs will need to be handled by the
        // structured kernels implementation.  What probably should happen
        // is that we pass in the inferred dtype into the out kernel, and
        // then after calling the out kernel, do the conversion (which
        // is cast_outputs here), but integrating this with existing
        // TensorIterator will take a little doing
        op.tensor = c10::MaybeOwned<Tensor>::owned(
            at::empty_like(*op.tensor,
                           op.tensor->options().dtype(common_dtype_),
                           LEGACY_CONTIGUOUS_MEMORY_FORMAT));
        if (!names_.empty()) {
          namedinference::propagate_names(*op.tensor, names_);
        }
        op.current_dtype = common_dtype_;
        op.target_dtype = common_dtype_;
      }

      // Promotes inputs by creating temporaries of the correct dtype
      if (config.promote_inputs_to_common_dtype_ && !op.is_output && op.current_dtype != common_dtype_) {
        op.original_tensor = op.tensor;
        op.tensor = c10::MaybeOwned<Tensor>::owned(op.tensor->to(common_dtype_));
        op.current_dtype = common_dtype_;
        op.target_dtype = common_dtype_;
      }
    }
    common_device_ = common_device;
  }
}

StrideVector TensorIteratorBase::compatible_stride(int element_size) const {
  auto stride = StrideVector();
  int64_t next_stride = element_size;
  for (int dim = 0; dim < ndim(); dim++) {
    stride.push_back(next_stride);
    next_stride *= shape_[dim];
  }
  return stride;
}

DimVector TensorIteratorBase::invert_perm(IntArrayRef input) const {
  // Invert the permutation caused by reorder_dimensions. This is not valid
  // after coalesce_dimensions is called.
  TORCH_INTERNAL_ASSERT(!has_coalesced_dimensions_);
  TORCH_INTERNAL_ASSERT(input.size()==perm_.size());
  auto res = DimVector(input.size()); //no initialization needed, every value in res should be written to.
  for (int dim = 0; dim < ndim(); dim++) {
    res[perm_[dim]] = input[dim];
  }
  return res;
}

void TensorIteratorBase::allocate_or_resize_outputs() {
  for (int i = 0; i < num_outputs_; i++) {
    auto& op = operands_[i];
    if (!op.tensor->defined() || op.will_resize) {
      TORCH_INTERNAL_ASSERT(op.is_type_defined(), "no type for operand", i);
      int element_size = elementSize(op.target_dtype);
      op.stride_bytes = compatible_stride(element_size);
      // check if permutation is just an inverted order
      bool inverted = true;
      for (int i = 0; i < ndim(); i++) {
        if (perm_[i] != ndim() - i - 1) {
          inverted = false;
          break;
        }
      }
      auto tensor_shape = invert_perm(shape_);
      if (inverted) {
        // can just return contiguous output
        // it is faster because it avoids allocating 0 size tensor and
        // resizing and restriding it
        set_output(i, tensor_shape, {}, original_options(op), names_);
      } else {
        auto tensor_stride = invert_perm(op.stride_bytes);
        for (int dim = 0; dim < ndim(); dim++) {
          tensor_stride[dim] /= element_size;
        }
        set_output(i, tensor_shape, tensor_stride, original_options(op), names_);
      }
      op.current_dtype = op.target_dtype;
    } else if (op.tensor->defined()) {
      // Even if we don't resize, we still need to tell set_output about
      // the output, so that we properly set guard and propagate names
      set_output(i, op.tensor->sizes(), {}, original_options(op), names_);
    }
  }
}

void TensorIteratorBase::compute_names(const TensorIteratorConfig& config) {
  bool should_infer_names = std::any_of(
      operands_.begin(),
      operands_.end(),
      [](const OperandInfo& op) {
        return op.tensor->defined() && op.tensor->has_names();
      });
  if (!should_infer_names) {
    return;
  }

  for (auto& op : operands_) {
    if (!op.tensor->defined()) continue;
    // Don't include output tensors if we are resizing, since we will
    // clobber their names in any case.  (If the output tensor was
    // also an input tensor, we'll pick it up when it shows up again
    // in operands).
    if (config.resize_outputs_ && op.is_output) continue;
    // perform name inference
    if (names_.empty()) {
      names_ = op.tensor->names();
    } else {
      names_ = NameVector(unify_from_right(names_, op.tensor->names()));
    }
  }
}

void TensorIteratorBase::coalesce_dimensions() {
  if (ndim() <= 1) {
    return;
  }

  // We can coalesce two adjacent dimensions if either dim has size 1 or if:
  // shape[n] * stride[n] == shape[n + 1].
  auto can_coalesce = [&](int dim0, int dim1) {
    auto shape0 = shape_[dim0];
    auto shape1 = shape_[dim1];
    if (shape0 == 1 || shape1 == 1) {
      return true;
    }
    for (int i = 0; i < ntensors(); i++) {
      auto& stride = operands_[i].stride_bytes;
      if (shape0 * stride[dim0] != stride[dim1]) {
        return false;
      }
    }
    return true;
  };

  // replace each operands stride at dim0 with its stride at dim1
  auto replace_stride = [&](int dim0, int dim1) {
    for (int i = 0; i < ntensors(); i++) {
      auto& stride = operands_[i].stride_bytes;
      stride[dim0] = stride[dim1];
    }
  };

  int prev_dim = 0;
  for (int dim = 1; dim < ndim(); dim++) {
    if (can_coalesce(prev_dim, dim)) {
      if (shape_[prev_dim] == 1) {
        replace_stride(prev_dim, dim);
      }
      shape_[prev_dim] *= shape_[dim];
    } else {
      prev_dim++;
      if (prev_dim != dim) {
        replace_stride(prev_dim, dim);
        shape_[prev_dim] = shape_[dim];
      }
    }
  }

  shape_.resize(prev_dim + 1);
  for (int i = 0; i < ntensors(); i++) {
    operands_[i].stride_bytes.resize(ndim());
  }
  has_coalesced_dimensions_ = true;
}

int64_t TensorIteratorBase::numel() const {
  int64_t numel = 1;
  for (int64_t size : shape_) {
    numel *= size;
  }
  return numel;
}

StrideVector TensorIteratorBase::get_dim_strides(int dim) const {
  auto dims = ndim();
  auto inner_strides = StrideVector();
  for (auto& op : operands_) {
    inner_strides.push_back(dims == 0 ? 0 : op.stride_bytes[dim]);
  }
  return inner_strides;
}

SmallVector<char*, 4> TensorIteratorBase::get_data_ptrs(ArrayRef<char*> base, IntArrayRef counter) const {
  auto ptrs = SmallVector<char*, 4>(base);
  for (int dim = 0; dim < ndim(); dim++) {
    int64_t value = counter[dim];
    for (int arg = 0; arg < ntensors(); arg++) {
      ptrs[arg] += value * operands_[arg].stride_bytes[dim];
    }
  }
  return ptrs;
}

SmallVector<char*, 4> TensorIteratorBase::get_base_ptrs() const {
  auto ptrs = SmallVector<char*, 4>(ntensors());
  at::get_base_ptrs(ptrs.data(), operands_);
  return ptrs;
}

bool TensorIteratorBase::is_dim_reduced(int dim) const {
  for (auto& op : operands_) {
    if (op.is_output && op.stride_bytes[dim] == 0 && shape_[dim] > 1) {
      return true;
    }
  }
  return false;
}

void TensorIteratorBase::permute_dimensions(IntArrayRef perm) {
  TORCH_INTERNAL_ASSERT(perm.size() == static_cast<unsigned>(ndim()));

  auto reorder = [perm](IntArrayRef data) {
    auto res = DimVector(data.size(), 0);
    for (size_t i = 0; i < perm.size(); i++) {
      res[i] = data[perm[i]];
    }
    return res;
  };

  // Update shape and strides
  shape_ = reorder(shape_);
  for (auto& op : operands_) {
    if (op.stride_bytes.size() > 0) {
      op.stride_bytes = reorder(op.stride_bytes);
    }
  }
}

int64_t TensorIteratorBase::num_output_elements() const {
  int64_t elem = 1;
  for (int dim = 0; dim < ndim(); dim++) {
    if (operands_[0].stride_bytes[dim] != 0 || shape_[dim] == 0)  {
      elem *= shape_[dim];
    }
  }
  return elem;
}

int TensorIteratorBase::num_reduce_dims() const {
  int count = 0;
  for (int dim = 0; dim < ndim(); dim++) {
    if (operands_[0].stride_bytes[dim] == 0) {
      count++;
    }
  }
  return count;
}

void TensorIteratorBase::for_each(loop2d_t loop, int64_t grain_size) {
  int64_t numel = this->numel();
  if (numel == 0) {
    return;
  } else if (numel < grain_size || at::get_num_threads() == 1) {
    return serial_for_each(loop, {0, numel});
  } else {
    at::parallel_for(0, numel, grain_size, [&](int64_t begin, int64_t end) {
      serial_for_each(loop, {begin, end});
    });
  }
}

StrideVector TensorIteratorBase::get_strides() const {
<<<<<<< HEAD
  StrideVector strides(ndim() * ntensors());
  at::get_strides(strides.data(), operands_, ndim());
=======
  StrideVector strides;
  for (int dim = 0; dim < ndim(); dim++) {
    for (int arg = 0; arg < ntensors(); arg++) {
      strides.emplace_back(operands_[arg].stride_bytes[dim]);
    }
  }
>>>>>>> a3304379
  return strides;
}

void TensorIteratorBase::serial_for_each(loop2d_t loop, Range range) const {
  if (range.size() == 0) {
    return;
  }

  const auto ntensors = this->ntensors();
  const auto ndim = this->ndim();

  c10::SmallBuffer<char*, 4> ptrs(ntensors);
  c10::SmallBuffer<int64_t, 8> strides(ntensors * std::max(2, ndim));

  at::get_base_ptrs(ptrs.data(), operands_);
  at::get_strides(strides.data(), operands_, ndim);
  if (ndim < 2) {
    std::fill(strides.begin() + ntensors * ndim, strides.end(), 0);
  }

  at::internal::serial_for_each(
      shape_, strides, ptrs.data(), ptrs.size(), loop, range);
}

bool TensorIteratorBase::is_trivial_1d() const {
  // TODO: check for casting once it's supported
  return ndim() == 1;
}

bool TensorIteratorBase::is_contiguous() const {
  if (numel() == 1) {
    return true;
  }
  if (ndim() != 1) {
    return false;
  }
  return has_contiguous_first_dim();
}


bool TensorIteratorBase::is_scalar(int arg) const {
  const auto& stride = operands_[arg].stride_bytes;
  for (int i = 0; i < ndim(); i++) {
    if (stride[i] != 0 && shape_[i] != 1) {
      return false;
    }
  }
  return true;
}

bool TensorIteratorBase::is_cpu_scalar(int arg) const {
  return is_scalar(arg) && device(arg).is_cpu();
}

void TensorIteratorBase::cast_outputs() {
  for (auto& op : operands_) {
    if (op.is_output && op.original_tensor->defined() &&
        op.original_tensor->scalar_type() != op.current_dtype) {
      // TODO: Now that set_output resizes both the original_tensor
      // and tensor, this condition should no longer ever be true
      if (op.original_tensor->sizes() != op.tensor->sizes()){
        op.original_tensor->resize_as_(*op.tensor).as_strided_(op.tensor->sizes(), op.tensor->strides());
      }
      op.original_tensor->copy_(*op.tensor);
      op.tensor = op.original_tensor;
    }
  }
}

void* TensorIteratorBase::data_ptr(int arg) const {
  return operands_[arg].data;
}

void TensorIteratorBase::remove_operand(int arg) {
  operands_.erase(operands_.begin() + arg);
}

void TensorIteratorBase::unsafe_replace_operand(int arg, void* data) {
  operands_[arg].data = data;
}

void TensorIteratorBase::narrow(int dim, int64_t start, int64_t size) {
  TORCH_INTERNAL_ASSERT(dim < ndim() && size >= 1);
  shape_[dim] = size;
  view_offsets_[dim] += start;
  for (auto& op : operands_) {
    op.data = ((char*)op.data) + op.stride_bytes[dim] * start;
  }
  if (size == 1 && !is_reduction_) {
    coalesce_dimensions();
  }
}

void TensorIteratorBase::select_all_keeping_dim(int start_dim, IntArrayRef indices) {
  TORCH_INTERNAL_ASSERT(start_dim <= ndim());
  for (int i = start_dim; i < ndim(); ++i) {
    for (auto& op : operands_) {
      op.data = ((char*)op.data) + op.stride_bytes[i] * indices[i - start_dim];
    }
    shape_[i] = 1;
  }
}

#define BINARY_FLOAT_OP_CONFIG()                \
  TensorIteratorConfig()                        \
    .set_check_mem_overlap(true)                \
    .allow_cpu_scalars(true)                    \
    .promote_inputs_to_common_dtype(true)       \
    .cast_common_dtype_to_outputs(true)         \
    .enforce_safe_casting_to_output(true)       \
    .promote_integer_inputs_to_float(true)

// Helper to construct a binary op that promotes integer inputs to float.
void TensorIteratorBase::build_binary_float_op(const Tensor& out, const Tensor& a, const Tensor& b) {
  build(BINARY_FLOAT_OP_CONFIG()
        .add_output(out)
        .add_input(a)
        .add_input(b));
}

void TensorIteratorBase::build_borrowing_binary_float_op(const Tensor& out, const Tensor& a, const Tensor& b) {
  build(BINARY_FLOAT_OP_CONFIG()
        .add_borrowed_output(out)
        .add_borrowed_input(a)
        .add_borrowed_input(b));
}

// This cannot be a function because TensorIteratorConfig is not
// copyable or movable, so it can't be returned from the function.
#define BINARY_OP_CONFIG()                              \
  TensorIteratorConfig()                                \
    .set_check_mem_overlap(true)                        \
    .allow_cpu_scalars(true)                            \
    .promote_inputs_to_common_dtype(true)               \
    .cast_common_dtype_to_outputs(true)                 \
    .enforce_safe_casting_to_output(true)               \

void TensorIteratorBase::build_binary_op(const Tensor& out, const Tensor& a, const Tensor& b) {
  build(BINARY_OP_CONFIG()
      .add_output(out)
      .add_input(a)
      .add_input(b));
}

void TensorIteratorBase::build_borrowing_binary_op(const Tensor& out, const Tensor& a, const Tensor& b) {
  build(BINARY_OP_CONFIG()
      .add_borrowed_output(out)
      .add_borrowed_input(a)
      .add_borrowed_input(b));
}

void TensorIteratorBase::build_unary_float_op(const Tensor& out, const Tensor& a) {
  build(TensorIteratorConfig()
      .set_check_mem_overlap(true)
      .add_output(out)
      .add_input(a)
      .promote_inputs_to_common_dtype(true)
      .cast_common_dtype_to_outputs(true)
      .enforce_safe_casting_to_output(true)
      .promote_integer_inputs_to_float(true));
}

void TensorIteratorBase::build_unary_op(const Tensor& out, const Tensor& a) {
  build(TensorIteratorConfig()
      .set_check_mem_overlap(true)
      .add_output(out)
      .add_input(a)
      .cast_common_dtype_to_outputs(false)
      .enforce_safe_casting_to_output(false)
      .check_all_same_dtype(true));
}

TensorIterator TensorIterator::binary_op(Tensor& out, const Tensor& a, const Tensor& b) {
  TensorIterator iter;
  iter.build_binary_op(out, a, b);
  return iter;
}

TensorIterator TensorIterator::borrowing_binary_op(Tensor& out, const Tensor& a, const Tensor& b) {
  TensorIterator iter;
  iter.build_borrowing_binary_op(out, a, b);
  return iter;
}

TensorIterator TensorIterator::binary_float_op(Tensor& out, const Tensor& a, const Tensor& b) {
  TensorIterator iter;
  iter.build_binary_float_op(out, a, b);
  return iter;
}

TensorIterator TensorIterator::comparison_op(Tensor& out, const Tensor& a,
    const Tensor& b) {
  // Note [special-case bool outputs]
  // We explicitly don't call `cast_common_dtype_to_outputs` when the output tensor
  // has `bool` dtype. This is a performance optimization: the functional
  // version of all comparison/logical ops uses a bool output tensor, and we'd like to
  // avoid creating a temporary copy of the output.
  // However, note that all kernels using this TensorIterator will need to special-case when
  // the output tensor has bool dtype, and provide a lambda of type (scalar_t, scalar_t -> bool).
  if (out.scalar_type() == kBool) {
    return TensorIteratorConfig()
    .set_check_mem_overlap(true)
    .add_output(out)
    .add_input(a)
    .add_input(b)
    .allow_cpu_scalars(true)
    .promote_inputs_to_common_dtype(true)
    .build();
  } else {
    return TensorIteratorConfig()
    .set_check_mem_overlap(true)
    .add_output(out)
    .add_input(a)
    .add_input(b)
    .allow_cpu_scalars(true)
    .promote_inputs_to_common_dtype(true)
    .cast_common_dtype_to_outputs(true)
    .build();
  }
}

TensorIterator TensorIterator::unary_op(Tensor& out, const Tensor& a) {
  TensorIterator iter;
  iter.build_unary_op(out, a);
  return iter;
}

TensorIterator TensorIterator::unary_float_op(Tensor& out, const Tensor& a) {
  TensorIterator iter;
  iter.build_unary_float_op(out, a);
  return iter;
}

#define NULLARY_OP_CONFIG()                                     \
  TensorIteratorConfig()                                        \
    .set_check_mem_overlap(true)                                \
    .check_all_same_dtype(false)                                \
  /* FIXME: workaround for bug: https://github.com/pytorch/pytorch/issues/20342 */ \
    .resize_outputs(false)

TensorIterator TensorIterator::nullary_op(Tensor& out) {
  return NULLARY_OP_CONFIG()
    .add_output(out)
    .build();
}

TensorIterator TensorIterator::borrowing_nullary_op(Tensor& out) {
  return NULLARY_OP_CONFIG()
    .add_borrowed_output(out)
    .build();
}

TensorIterator TensorIterator::reduce_op(Tensor& out, const Tensor& a) {
  TORCH_INTERNAL_ASSERT(out.defined());
  return TensorIteratorConfig()
    .set_check_mem_overlap(false)
    .add_output(out)
    .add_input(a)
    .resize_outputs(false)
    .is_reduction(true)
    // TODO: not supporting casting to outputs is only really necessary for arg{min,max}
    .promote_inputs_to_common_dtype(true)
    .build();
}

TensorIterator TensorIterator::reduce_op(Tensor& out1, Tensor& out2, const Tensor& a) {
  TORCH_INTERNAL_ASSERT(out1.defined());
  TORCH_INTERNAL_ASSERT(out2.defined());
  TORCH_CHECK(a.device() == out1.device() && out1.device() == out2.device(),
      "reduce_op(): expected input and both outputs to be on same device, but input is on ", a.device(),
      ", output1 is on ", out1.device(), " and output2 is on", out2.device());
  TORCH_CHECK(out1.dim() == out2.dim(), "reduce_op(): expected both outputs to have same number of dims, but output1 has ", out1.dim(),
      " and output2 has ", out2.dim());
  TORCH_CHECK(out1.sizes() == out2.sizes(), "reduce_op(): expected both outputs to have same sizes, but output1 has ", out1.sizes(),
      " and output2 has ", out2.sizes());
  TORCH_CHECK(out1.strides() == out2.strides(), "reduce_op(): expected both outputs to have same strides, but output1 has ", out1.strides(),
      " and output2 has ", out2.strides());
  return TensorIteratorConfig()
    .set_check_mem_overlap(false)
    .add_output(out1)
    .add_output(out2)
    .add_input(a)
    .resize_outputs(false)
    .is_reduction(true)
    .check_all_same_dtype(false)
    .build();
}

void TensorIteratorBase::populate_operands(TensorIteratorConfig& config) {
  for (auto& tensor: config.tensors_) {
    // If *any* of the arguments is a meta tensor, the overall
    // computation is a meta computation (don't do any work,
    // just compute output information).  This aligns with
    // our multiple dispatch semantics.
    if (tensor->is_meta()) {
      is_meta_ = true;
    }
    operands_.emplace_back(std::move(tensor));
  }
  num_outputs_ = config.num_outputs_;
}

void TensorIteratorBase::mark_outputs() {
  // TODO: merge this into populate_operands
  for (int i = 0; i < num_outputs_; i++) {
    operands_[i].is_output = true;
    const auto& output = operands_[i].tensor;
    if (!output->defined()) continue;

    // check if output is also an input
    for (int arg = num_outputs_; arg < ntensors(); arg++) {
      const auto& input = operands_[arg].tensor;
      if (output->is_same(*input)) {
        operands_[i].is_read_write = true;
      }
    }
  }
}

void TensorIteratorBase::mark_resize_outputs(const TensorIteratorConfig& config) {
  // Outputs cannot be broadcasted. Check that the shape of the outputs matches
  // the inferred shape. There's an exception for write-only tensors to support
  // our legacy behavior that functions with `out=` arguments resize their
  // outputs.
  if (config.static_shape_.has_value()) {
    return;
  }
  for (int i = 0; i < num_outputs_; i++) {
    const auto& output = operands_[i].tensor;
    if (output->defined() && !output->sizes().equals(shape_)) {
      if (config.resize_outputs_ && !operands_[i].is_read_write) {
        operands_[i].will_resize = true;
        continue;
      }
      // for reduction, output size does not match shape_, as output is reduced size, and shape_ is size of the input
      TORCH_CHECK(is_reduction_,  "output with shape ", output->sizes(), " doesn't match the broadcast shape ",
                 shape_);
    }
  }
}

void TensorIteratorBase::compute_mem_overlaps(const TensorIteratorConfig& config) {
  if (!config.check_mem_overlap_) {
    return;
  }
  for (int i = 0; i < num_outputs_; i++) {
    const auto& output = operands_[i].tensor;
    if (!output->defined()) continue;
    assert_no_internal_overlap(*output);
    for (int j = num_outputs_; j < ntensors(); j++) {
      const auto& input = operands_[j].tensor;
      if (input->unsafeGetTensorImpl()!=output->unsafeGetTensorImpl()) {
        assert_no_partial_overlap(*output, *input);
      }
    }
  }
}

void TensorIteratorBase::compute_shape(const TensorIteratorConfig& config) {
  if (config.static_shape_.has_value()) {
    shape_ = *config.static_shape_;
    return;
  }

  all_ops_same_shape_ = true;
  bool has_scalars = false;
  bool has_tensors = false;
  for (auto& op : operands_) {
    if (!op.tensor->defined()) continue;

    // For now, don't include output tensors when we're resizing outputs.
    // These shapes don't participate in shape computation.
    // This preserves the legacy behavior where torch.add(..., out=dst) resizes
    // the destination tensor.  If the output tensor is also an input, we'll
    // pick it up later in the operands.
    if (config.resize_outputs_ && op.is_output) continue;
    auto shape = op.tensor->sizes();
    if (shape.size() == 0) {
      has_scalars = true;
    } else {
      has_tensors = true;
    }
    if (has_scalars && has_tensors) {
      all_ops_same_shape_ = false;
    }
    if (shape_.empty()) {
      shape_ = shape;
    } else if (!shape.equals(shape_)) {
      all_ops_same_shape_ = false;
      shape_ = infer_size_dimvector(shape_, shape);
    }
  }
}

void TensorIteratorBase::compute_strides(const TensorIteratorConfig& config) {
  for (auto& op : operands_) {
    if (op.tensor->defined()) {
      IntArrayRef original_shape = config.static_shape_ ? shape_ : op.tensor->sizes();
      auto original_stride = op.tensor->strides();
      auto element_size_in_bytes = op.tensor->element_size();
      auto offset = ndim() - original_shape.size();
      if (offset > 0)
          op.stride_bytes.resize(ndim(), 0);
      else
          op.stride_bytes.resize(ndim());
      for (size_t i = 0; i < original_shape.size(); i++) {
        // see NOTE: [Computing output strides]
        if (original_shape[i] == 1 && shape_[offset + i] !=1) {
          op.stride_bytes[offset + i] = 0;
        } else {
          op.stride_bytes[offset + i] = original_stride[i] * element_size_in_bytes;
        }
      }
    }
  }
}

bool TensorIteratorBase::can_use_32bit_indexing() const {
  int64_t max_value = std::numeric_limits<int32_t>::max();
  if (numel() > max_value) {
    return false;
  }
  for (auto& op : operands_) {
    int64_t max_offset = 1;
    for (int dim = 0; dim < ndim(); dim++) {
      max_offset += (shape_[dim] - 1) * op.stride_bytes[dim];
    }
    if (max_offset > max_value) {
      return false;
    }
  }
  return true;
}

std::unique_ptr<TensorIterator> TensorIteratorBase::split(int dim) {
  TORCH_INTERNAL_ASSERT(dim >= 0 && dim < ndim() && shape()[dim] >= 2);
  std::unique_ptr<TensorIterator> copy(new TensorIterator(*this));

  bool overlaps = is_dim_reduced(dim);
  auto copy_size = shape_[dim] / 2;
  auto this_size = shape_[dim] - copy_size;
  copy->narrow(dim, 0, copy_size);
  copy->final_output_ &= !overlaps;
  this->narrow(dim, copy_size, this_size);
  this->accumulate_ |= overlaps;

  return copy;
}


int TensorIteratorBase::get_dim_to_split() const {
  TORCH_INTERNAL_ASSERT(ndim() >= 1);
  int64_t max_extent = -1;
  int dim_to_split = -1;
  for (int dim = ndim() - 1; dim >= 0; dim--) {
    if (shape_[dim] == 0) {
      continue;
    }
    int64_t size = shape_[dim];
    for (auto& op : operands_) {
      int64_t extent = (size - 1) * op.stride_bytes[dim];
      if (extent > max_extent) {
        max_extent = extent;
        dim_to_split = dim;
      }
    }
  }
  TORCH_INTERNAL_ASSERT(max_extent >= 0);
  return dim_to_split;
}

bool TensorIteratorBase::fast_set_up(const TensorIteratorConfig& config) {
  // This function tries to do a fast setup to avoid needless reordering of dimensions and tracking output strides
  // Return true if it can do fast setup or false otherwise
  // TODO enable fast handling for reductions
  FastSetupType setup_type = compute_fast_setup_type(config);
  if (setup_type == FastSetupType::NONE) {
    return false;
  }

  // allocate memory for output, memory format depends on setup_type
  switch (setup_type) {
    case FastSetupType::CONTIGUOUS:
      {
        for (int i = 0; i < num_outputs_; i++){
          auto& op = operands_[i];
          if (!op.tensor->defined()) {
            TORCH_INTERNAL_ASSERT(op.is_type_defined(), "no type for operand", i);
          }
          set_output(i, shape_, {}, original_options(op).memory_format(MemoryFormat::Contiguous), names_);
        }
        break;
      }
    case FastSetupType::CHANNELS_LAST:
      {
        for (int i = 0; i < num_outputs_; i++){
          auto& op = operands_[i];
          if (!op.tensor->defined()) {
            TORCH_INTERNAL_ASSERT(op.is_type_defined(), "no type for operand", i);
          }
          set_output(i, shape_, {}, original_options(op).memory_format(MemoryFormat::ChannelsLast), names_);
        }
        break;
      }
    case FastSetupType::NON_OVERLAPPING_DENSE:
      {
        // find the index of a defined tensor in operands_ start from input tensor
        int i_defined; // NOLINT(cppcoreguidelines-init-variables)
        for (i_defined = ntensors() - 1; i_defined >= 0; --i_defined) {
          if (operands_[i_defined].tensor->defined()) break;
        }
        TORCH_CHECK(i_defined >= 0, "Can not find a defined tensor when fast allocating memory to outputs");
        for (int i = 0; i < num_outputs_; i++){
          auto& op = operands_[i];
          if (!op.tensor->defined()) {
            TORCH_INTERNAL_ASSERT(op.is_type_defined(), "no type for operand", i);
          }
          set_output(i, shape_, operands_[i_defined].tensor->strides(), original_options(op), names_);
        }
        break;
      }
    default:
      TORCH_INTERNAL_ASSERT(false, "Unsupported fast setup type", c10::to_string((int)setup_type));
  }
  //coalescing dimensions consists of collapsing dimensions to 1 (we are limited to contiguous no-broadcast cases here)
  if (ndim() > 1){
    has_coalesced_dimensions_ = true;
  }
  if (ndim() >= 1) {
    shape_[0] = numel();
    shape_.resize(1);
  }
  for (auto& op : operands_ ) {
    auto element_size_in_bytes = op.tensor->element_size();
    op.stride_bytes.resize(ndim());
    if (ndim()>0) {
      op.stride_bytes[0] = element_size_in_bytes;
    }
  }
  return true;
}

FastSetupType TensorIteratorBase::compute_fast_setup_type(const TensorIteratorConfig& config) {
  if (is_reduction_ || !all_ops_same_shape_) {
    return FastSetupType::NONE;
  }

  bool is_contiguous = true;
  bool is_channels_last = true;
  bool is_non_overlapping_and_dense = true;
  for (const auto& op : operands_) {
    if (op.tensor->defined() && !op.will_resize) {
      is_contiguous &= op.tensor->is_contiguous(at::MemoryFormat::Contiguous);
      is_channels_last &= op.tensor->is_contiguous(at::MemoryFormat::ChannelsLast);
      is_non_overlapping_and_dense &= op.tensor->is_non_overlapping_and_dense();
    }
  }
  // TODO this leads to ambiguous cases (NC11) to be always treated as contiguous
  if (is_contiguous) {
    return FastSetupType::CONTIGUOUS;
  }
  if (is_channels_last) {
    return FastSetupType::CHANNELS_LAST;
  }
  if (is_non_overlapping_and_dense) {
    int64_t prev = -1;
    // Fast setup is allowed only when all the defined tensors have the same shape and strides,
    // Iterate from back to check input tensors' strides first, then output tensors'.
    for (int64_t i = ntensors() - 1; i >= 0; --i) {
      const auto& op = operands_[i];
      if (op.tensor->defined() && !op.will_resize) {
        if (prev < 0) {
          prev = i;
          continue;
        }
        if (!operands_[prev].tensor->strides().equals(op.tensor->strides())) {
          // [Note: stride check for non contiguous tensors in fast setup]
          // We prevent 3 cases doing fast setup here:
          // 1. input tensors have different strides.
          // 2. output tensors won't be resized and have different strides.
          // 3. input tensors have the same strides, but output tensors have different strides with input tensors.
          //    We don't allow re-stride output tensors in this case since it is not compatible with
          //    numpy. The behavior in numpy is that if the output tensor has same shape as the input
          //    tensor but different strides, the strides of output tensor will be preserved, so we do
          //    the same in tensor iterator.
          return FastSetupType::NONE;
        }
      }
    }
    return FastSetupType::NON_OVERLAPPING_DENSE;
  }
  return FastSetupType::NONE;
}

TensorIteratorBase::TensorIteratorBase() = default;

void TensorIteratorBase::build(TensorIteratorConfig& config) {
  // populate some persistent configuration fields
  is_reduction_ = config.is_reduction_;

  // fill in operands_ based on configuration
  populate_operands(config);
  // set is_output and is_read_write flags on appropriate tensors
  mark_outputs();
  // Check that the outputs have no internal overlap
  // and do not share memory with inputs.
  compute_mem_overlaps(config);
  // Check that input dimensions are aligned correctly & compute outnames.
  compute_names(config);
  // compute the broadcasted shape
  compute_shape(config);
  // mark outputs for resizing if necessary
  mark_resize_outputs(config);
  // compute the result dtype and device
  compute_types(config);
  // try fast setup output tensor, if failed, fallback to normal setup
  if (!fast_set_up(config)) {
    // compute each tensor's stride after broadcasting
    compute_strides(config);
    // re-order dimensions to improve coalescing
    reorder_dimensions();
    // allocate the output tensor if it's not provided
    allocate_or_resize_outputs();
    // coalesce adjacent dimensions when possible
    if (!is_meta_) coalesce_dimensions();
  }

  if (is_meta_) return;

  // XLA tensors don't have storage, so they don't have an underlying data pointer.
  // Nothing beyond this point is important for meta functions, so it's fine to exit early here.
  if (common_device_.type() == DeviceType::XLA) return;

  for (auto& op : operands_) {
    TORCH_INTERNAL_ASSERT(op.tensor->defined());
    op.data = op.tensor->data_ptr();
  }

  // zero out offsets
  // If the tensor is a scalar, we leave room for it
  // So index translations in reduction can access
  // a valid value for the offset
  int64_t ndim_offsets = (ndim() ? ndim() : 1);
  view_offsets_ = DimVector(ndim_offsets, 0);
}

// This is the structured kernels implementation of set_output.  It is
// NEVER actually called directly; instead, a subclass of TensorIteratorBase
// will override set_output to actually do the operation, and then call
// set_output on the TensorIteratorBase to setup TI's metadata.
// The precondition for this function is that maybe_get_output() now
// unconditionally returns a real Tensor (prior to output setting,
// this function may return an undefined tensor.)
void TensorIteratorBase::set_output(int64_t output_idx, IntArrayRef sizes, IntArrayRef strides, TensorOptions options, DimnameList names) {
  auto& op = operands_[output_idx];
  TORCH_INTERNAL_ASSERT_DEBUG_ONLY(output_idx < num_outputs_);
  const auto& t = maybe_get_output(output_idx);
  TORCH_INTERNAL_ASSERT(t.defined());
  if (!op.tensor->defined()) {
    op.tensor = c10::MaybeOwned<Tensor>::borrowed(t);
    TORCH_INTERNAL_ASSERT_DEBUG_ONLY(op.target_dtype == t.scalar_type());
  } else if (op.will_resize) {
    if (op.original_tensor->defined()) {
      // OK, so this is pretty weird.  To understand how we can end up in
      // this situation, first look at Marker [Output original_tensor is set].
      // That is the sole site where original_tensor may be set on an
      // output operand.  Essentially, when we are given an explicit output
      // tensor whose dtype doesn't match the computed common dtype from
      // the input operands, we do a switcheroo: we replace the (incorrectly
      // typed) output tensor with a correctly typed, *temporary* tensor,
      // and remember the original tensor in original_tensor (which will
      // then get written back to when we cast_outputs).
      //
      // Now, what if the given output tensor also happened to be zero
      // size (meaning that we will_resize it)?  Well, at the call site
      // above, we don't necessarily(*) know what the correct shape should
      // be, so we give the temporary tensor the same shape as the original.
      // At the time of set_output is when we DO know what the correct size
      // is, and the subclass's implementation of set_output in structured class
      // responsible for resizing original_tensor.  But we still have this
      // incorrectly sized temporary output which the structured subclass
      // knows nothing about, so we are obligated to also resize it here.
      //
      // This is a slight memory pessimization, because previously
      // original_tensor only got resized at the end of the computation, rather
      // than at the beginning (as happens here).  However, the peak memory
      // usage is the same, since you need to materialize both original tensor
      // and temporary tensor to do the copy.
      //
      // (*) Actually, technically, we probably do know what the shape
      // should be, since we do shape computation before dtype computation.
      // So hypothetically we could figure out what the correct shape is
      // at that point in time and directly allocate the temporary at
      // the right size.
      //
      // But a better solution is to delay allocation of temporaries until
      // after TensorIterator builder, waiting until we actually want
      // to do the computation.  That would also remove the necessity
      // for the is_meta_ test.
      TORCH_INTERNAL_ASSERT(op.original_tensor->is_same(t));
      TORCH_INTERNAL_ASSERT(!op.tensor->is_same(t));
      at::native::resize_output(*op.tensor, sizes);
      if (!strides.empty()) {
        TORCH_INTERNAL_ASSERT(!options.memory_format_opt().has_value());
        op.tensor->as_strided_(sizes, strides);
      } else if (options.memory_format_opt().has_value()) {
        op.tensor->unsafeGetTensorImpl()->empty_tensor_restride(*options.memory_format_opt());
      }
    }
  }
  TORCH_INTERNAL_ASSERT_DEBUG_ONLY(
      op.tensor->is_same(t) || op.current_dtype == op.tensor->scalar_type());
// For simplicity, just always update the cached current_type.
  op.current_dtype = op.tensor->scalar_type();
}

// This is the "traditional" implementation of set_output.  On TensorIterator
// instances, it is invoked directly from various call sites in this file.  No
// funny business.
void TensorIterator::set_output(int64_t output_idx, IntArrayRef sizes, IntArrayRef strides, TensorOptions options, DimnameList names) {
  // NB: intentionally no superclass call
  auto& op = operands_[output_idx];
  TORCH_INTERNAL_ASSERT_DEBUG_ONLY(output_idx < num_outputs_);
  if (!op.tensor->defined()) {
      if (strides.empty()) {
        op.tensor = c10::MaybeOwned<Tensor>::owned(at::empty(sizes, options));
      } else {
        op.tensor = c10::MaybeOwned<Tensor>::owned(at::empty_strided(sizes, strides, options));
      }
      op.current_dtype = op.target_dtype;
  } else if (op.will_resize) {
      at::native::resize_output(*op.tensor, sizes);
      if (!strides.empty()) {
        TORCH_INTERNAL_ASSERT(!options.memory_format_opt().has_value());
        op.tensor->as_strided_(sizes, strides);
      } else if (options.memory_format_opt().has_value()) {
        op.tensor->unsafeGetTensorImpl()->empty_tensor_restride(*options.memory_format_opt());
      }
  }
  if (!names.empty()) {
    TORCH_INTERNAL_ASSERT(op.tensor->defined());
    namedinference::propagate_names(*op.tensor, names);
  }
}

// Not actually used by anything (TensorIterator subclass calls
// its own implementation of set_output which knows exactly where
// all the outputs are), but we have to provide all pure virtual methods
// for MetaBase
const Tensor& TensorIterator::maybe_get_output(int64_t output_idx) {
  return *operands_[output_idx].tensor;
}

SplitUntil32Bit TensorIteratorBase::with_32bit_indexing() const {
  return SplitUntil32Bit(*this);
}

/// SplitUntil32Bit. Recursively splits an iterator into sub-iterators that
/// can use 32-bit indexing.

SplitUntil32Bit::iterator::iterator(const TensorIteratorBase& iter) {
  vec.emplace_back(new TensorIterator(iter));
  vec.emplace_back(nullptr); // ++ first pops the last element
  ++(*this);
}

SplitUntil32Bit::iterator& SplitUntil32Bit::iterator::operator++() {
  vec.pop_back();
  while (!vec.empty() && !vec.back()->can_use_32bit_indexing()) {
    auto& iter = *vec.back();
    int64_t split_dim = iter.get_dim_to_split();
    vec.emplace_back(iter.split(split_dim));
  }
  return *this;
}

TensorIterator& SplitUntil32Bit::iterator::operator*() const {
  return *vec.back();
}

SplitUntil32Bit::iterator SplitUntil32Bit::begin() const {
  return SplitUntil32Bit::iterator(iter);
}

SplitUntil32Bit::iterator SplitUntil32Bit::end() const {
  return SplitUntil32Bit::iterator();
}

DimCounter::DimCounter(IntArrayRef shape, Range range)
  : shape(shape)
  , range(range)
  , values(shape.size())
  , offset(range.begin) {
  std::fill(values.begin(), values.end(), 0);
  if (range.begin == 0) {
    return;
  }

  int64_t linear_offset = range.begin;
  int64_t ndim = values.size();
  for (const auto dim : c10::irange(ndim)) {
    int64_t size = shape[dim];
    if (size > 0) {
      values[dim] = linear_offset % size;
      linear_offset /= size;
    }
  }
  TORCH_INTERNAL_ASSERT(linear_offset == 0);
}

bool DimCounter::is_done() const {
  return offset >= range.end;
}

void DimCounter::increment(const std::array<int64_t, 2>& step) {
  offset += step[0] * step[1];
  int64_t ndim = values.size();
  int64_t overflow = step[0];
  int i = 0;
  if (step[1] != 1) {
    TORCH_INTERNAL_ASSERT(step[0] == shape[0] && values[0] == 0);
    i = 1;
    overflow = step[1];
  }
  for (; i < ndim && overflow > 0; i++) {
    auto size = shape[i];
    auto prev = values[i];
    auto value = prev + overflow;
    if (value >= size) {
      overflow = 1;
      value -= size;
      TORCH_INTERNAL_ASSERT(value < size);
    } else {
      overflow = 0;
    }
    values[i] = value;
  }
  TORCH_INTERNAL_ASSERT(overflow == 0 || overflow == 1);
}

std::array<int64_t, 2> DimCounter::max_2d_step() const {
  int64_t step0 = std::min(shape[0] - values[0], range.end - offset);
  int64_t step1 = 1;
  if (step0 == shape[0] && shape.size() >= 1) {
    step1 = std::min(shape[1] - values[1], (range.end - offset) / shape[0]);
  }
  return {step0, step1};
}

}  // namespace at<|MERGE_RESOLUTION|>--- conflicted
+++ resolved
@@ -670,17 +670,8 @@
 }
 
 StrideVector TensorIteratorBase::get_strides() const {
-<<<<<<< HEAD
   StrideVector strides(ndim() * ntensors());
   at::get_strides(strides.data(), operands_, ndim());
-=======
-  StrideVector strides;
-  for (int dim = 0; dim < ndim(); dim++) {
-    for (int arg = 0; arg < ntensors(); arg++) {
-      strides.emplace_back(operands_[arg].stride_bytes[dim]);
-    }
-  }
->>>>>>> a3304379
   return strides;
 }
 
